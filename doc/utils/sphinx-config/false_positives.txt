--- conflicted
+++ resolved
@@ -858,11 +858,7 @@
 Dobnikar
 Dobson
 docenv
-<<<<<<< HEAD
-docstring
-=======
 docstrings
->>>>>>> 285baf27
 Dodds
 dodgerblue
 dof
