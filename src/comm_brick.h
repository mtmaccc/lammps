/* -*- c++ -*- ----------------------------------------------------------
   LAMMPS - Large-scale Atomic/Molecular Massively Parallel Simulator
   https://www.lammps.org/, Sandia National Laboratories
   Steve Plimpton, sjplimp@sandia.gov

   Copyright (2003) Sandia Corporation.  Under the terms of Contract
   DE-AC04-94AL85000 with Sandia Corporation, the U.S. Government retains
   certain rights in this software.  This software is distributed under
   the GNU General Public License.

   See the README file in the top-level LAMMPS directory.
------------------------------------------------------------------------- */

#ifndef LMP_COMM_BRICK_H
#define LMP_COMM_BRICK_H

#include "comm.h"

namespace LAMMPS_NS {

class CommBrick : public Comm {
 public:
  CommBrick(class LAMMPS *);
  CommBrick(class LAMMPS *, class Comm *);
<<<<<<< HEAD
  virtual ~CommBrick();

  virtual void init();
  virtual void setup();                        // setup 3d comm pattern
  virtual void forward_comm(int dummy = 0);    // forward comm of atom coords
  virtual void reverse_comm();                 // reverse comm of forces
  virtual void exchange();                     // move atoms to new procs
  virtual void borders();                      // setup list of atoms to comm

  virtual void forward_comm_pair(class Pair *);    // forward comm from a Pair
  virtual void reverse_comm_pair(class Pair *);    // reverse comm from a Pair
  virtual void forward_comm_bond(class Bond *);    // forward comm from a Bond
  virtual void reverse_comm_bond(class Bond *);    // reverse comm from a Bond
  virtual void forward_comm_fix(class Fix *, int size = 0);
=======
  ~CommBrick() override;

  void init() override;
  void setup() override;                        // setup 3d comm pattern
  void forward_comm(int dummy = 0) override;    // forward comm of atom coords
  void reverse_comm() override;                 // reverse comm of forces
  void exchange() override;                     // move atoms to new procs
  void borders() override;                      // setup list of atoms to comm

  void forward_comm_pair(class Pair *) override;    // forward comm from a Pair
  void reverse_comm_pair(class Pair *) override;    // reverse comm from a Pair
  void forward_comm_fix(class Fix *, int size = 0) override;
>>>>>>> 01bbb284
  // forward comm from a Fix
  void reverse_comm_fix(class Fix *, int size = 0) override;
  // reverse comm from a Fix
  void reverse_comm_fix_variable(class Fix *) override;
  // variable size reverse comm from a Fix
  void forward_comm_compute(class Compute *) override;    // forward from a Compute
  void reverse_comm_compute(class Compute *) override;    // reverse from a Compute
  void forward_comm_dump(class Dump *) override;          // forward comm from a Dump
  void reverse_comm_dump(class Dump *) override;          // reverse comm from a Dump

  void forward_comm_array(int, double **) override;    // forward comm of array
  int exchange_variable(int, double *, double *&) override;    // exchange on neigh stencil
  void *extract(const char *, int &) override;
  double memory_usage() override;

 protected:
  int nswap;                            // # of swaps to perform = sum of maxneed
  int recvneed[3][2];                   // # of procs away I recv atoms from
  int sendneed[3][2];                   // # of procs away I send atoms to
  int maxneed[3];                       // max procs away any proc needs, per dim
  int maxswap;                          // max # of swaps memory is allocated for
  int *sendnum, *recvnum;               // # of atoms to send/recv in each swap
  int *sendproc, *recvproc;             // proc to send/recv to/from at each swap
  int *size_forward_recv;               // # of values to recv in each forward comm
  int *size_reverse_send;               // # to send in each reverse comm
  int *size_reverse_recv;               // # to recv in each reverse comm
  double *slablo, *slabhi;              // bounds of slab to send at each swap
  double **multilo, **multihi;          // bounds of slabs for multi-collection swap
  double **multioldlo, **multioldhi;    // bounds of slabs for multi-type swap
  double **cutghostmulti;               // cutghost on a per-collection basis
  double **cutghostmultiold;            // cutghost on a per-type basis
  int *pbc_flag;                        // general flag for sending atoms thru PBC
  int **pbc;                            // dimension flags for PBC adjustments

  int *firstrecv;        // where to put 1st recv atom in each swap
  int **sendlist;        // list of atoms to send in each swap
  int *localsendlist;    // indexed list of local sendlist atoms
  int *maxsendlist;      // max size of send list for each swap

  double *buf_send;        // send buffer for all comm
  double *buf_recv;        // recv buffer for all comm
  int maxsend, maxrecv;    // current size of send/recv buffer
  int smax, rmax;          // max size in atoms of single borders send/recv

  // NOTE: init_buffers is called from a constructor and must not be made virtual
  void init_buffers();

  int updown(int, int, int, double, int, double *);
  // compare cutoff to procs
  virtual void grow_send(int, int);       // reallocate send buffer
  virtual void grow_recv(int);            // free/allocate recv buffer
  virtual void grow_list(int, int);       // reallocate one sendlist
  virtual void grow_swap(int);            // grow swap, multi, and multi/old arrays
  virtual void allocate_swap(int);        // allocate swap arrays
  virtual void allocate_multi(int);       // allocate multi arrays
  virtual void allocate_multiold(int);    // allocate multi/old arrays
  virtual void free_swap();               // free swap arrays
  virtual void free_multi();              // free multi arrays
  virtual void free_multiold();           // free multi/old arrays
};

}    // namespace LAMMPS_NS

#endif

/* ERROR/WARNING messages:

E: Cannot change to comm_style brick from tiled layout

Self-explanatory.

*/<|MERGE_RESOLUTION|>--- conflicted
+++ resolved
@@ -22,22 +22,7 @@
  public:
   CommBrick(class LAMMPS *);
   CommBrick(class LAMMPS *, class Comm *);
-<<<<<<< HEAD
-  virtual ~CommBrick();
 
-  virtual void init();
-  virtual void setup();                        // setup 3d comm pattern
-  virtual void forward_comm(int dummy = 0);    // forward comm of atom coords
-  virtual void reverse_comm();                 // reverse comm of forces
-  virtual void exchange();                     // move atoms to new procs
-  virtual void borders();                      // setup list of atoms to comm
-
-  virtual void forward_comm_pair(class Pair *);    // forward comm from a Pair
-  virtual void reverse_comm_pair(class Pair *);    // reverse comm from a Pair
-  virtual void forward_comm_bond(class Bond *);    // forward comm from a Bond
-  virtual void reverse_comm_bond(class Bond *);    // reverse comm from a Bond
-  virtual void forward_comm_fix(class Fix *, int size = 0);
-=======
   ~CommBrick() override;
 
   void init() override;
@@ -49,8 +34,9 @@
 
   void forward_comm_pair(class Pair *) override;    // forward comm from a Pair
   void reverse_comm_pair(class Pair *) override;    // reverse comm from a Pair
+  virtual void forward_comm_bond(class Bond *) override;    // forward comm from a Bond
+  virtual void reverse_comm_bond(class Bond *) override;    // reverse comm from a Bond
   void forward_comm_fix(class Fix *, int size = 0) override;
->>>>>>> 01bbb284
   // forward comm from a Fix
   void reverse_comm_fix(class Fix *, int size = 0) override;
   // reverse comm from a Fix
