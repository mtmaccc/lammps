--- conflicted
+++ resolved
@@ -517,16 +517,11 @@
     else if (cmode == MULTI_PROC)
       nmpimd_transform(bufbeads, x, M_x2xp[universe->iworld]);
   } else if (method == PIMD) {
-<<<<<<< HEAD
-    inter_replica_comm(x);
+    prepare_coordinates();
     if (cmode == SINGLE_PROC)
       spring_force();
     else if (cmode == MULTI_PROC)
       error->universe_all(FLERR, "Method pimd only supports a single processor per bead");
-=======
-    prepare_coordinates();
-    spring_force();
->>>>>>> 084bdb2d
   } else {
     error->universe_all(
         FLERR,
