--- conflicted
+++ resolved
@@ -39,26 +39,10 @@
 
 void PairLJLongCoulLongIntel::init_style()
 {
-<<<<<<< HEAD
-}
-
-/* ---------------------------------------------------------------------- */
-
-void PairLJLongCoulLongIntel::init_style()
-{
-  PairLJLongCoulLong::init_style();
-  neighbor->find_request(this)->intel = 1;
-
-  int ifix = modify->find_fix("package_intel");
-  if (ifix < 0)
-    error->all(FLERR,"The 'package intel' command is required for /intel styles");
-  auto fix = static_cast<FixIntel *>(modify->fix[ifix]);
-=======
   PairLJLongCoulLong::init_style();
 
   auto fix = static_cast<FixIntel *>(modify->get_fix_by_id("package_intel"));
   if (!fix) error->all(FLERR, "The 'package intel' command is required for /intel styles");
 
->>>>>>> d8b37601
   fix->pair_init_check();
 }