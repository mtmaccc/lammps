/* -*- c++ -*- ----------------------------------------------------------
   LAMMPS - Large-scale Atomic/Molecular Massively Parallel Simulator
   https://www.lammps.org/, Sandia National Laboratories
   Steve Plimpton, sjplimp@sandia.gov

   Copyright (2003) Sandia Corporation.  Under the terms of Contract
   DE-AC04-94AL85000 with Sandia Corporation, the U.S. Government retains
   certain rights in this software.  This software is distributed under
   the GNU General Public License.

   See the README file in the top-level LAMMPS directory.
------------------------------------------------------------------------- */

#ifndef LMP_DUMP_H
#define LMP_DUMP_H

#include "pointers.h"    // IWYU pragma: export

namespace LAMMPS_NS {

class Dump : protected Pointers {
 public:
  char *id;                // user-defined name of Dump
  char *style;             // style of Dump
  char *filename;          // user-specified file
  int igroup, groupbit;    // group that Dump is performed on

  int first_flag;    // 0 if no initial dump, 1 if yes initial dump
  int clearstep;     // 1 if dump invokes computes, 0 if not

  int comm_forward;    // size of forward communication (0 if none)
  int comm_reverse;    // size of reverse communication (0 if none)

#if defined(LMP_QSORT)
  // static variable across all Dump objects
  static Dump *dumpptr;    // holds a ptr to Dump currently being used
#endif

  Dump(class LAMMPS *, int, char **);
  virtual ~Dump();
  void init();
  virtual void write();

  virtual int pack_forward_comm(int, int *, double *, int, int *) { return 0; }
  virtual void unpack_forward_comm(int, int, double *) {}
  virtual int pack_reverse_comm(int, int, double *) { return 0; }
  virtual void unpack_reverse_comm(int, int *, double *) {}

  void modify_params(int, char **);
  virtual double memory_usage();

 protected:
<<<<<<< HEAD
  int me,nprocs;             // proc info

  int compressed;            // 1 if dump file is written compressed, 0 no
  int binary;                // 1 if dump file is written binary, 0 no
  int multifile;             // 0 = one big file, 1 = one file per timestep
  int multiproc;             // 0 = proc 0 writes for all,
                             // else # of procs writing files
  int nclusterprocs;         // # of procs in my cluster that write to one file
  int filewriter;            // 1 if this proc writes a file, else 0
  int fileproc;              // ID of proc in my cluster who writes to file
  char *multiname;           // filename with % converted to cluster ID
  MPI_Comm clustercomm;      // MPI communicator within my cluster of procs

  int header_flag;           // 0 = item, 2 = xyz
  int flush_flag;            // 0 if no flush, 1 if flush every dump
  int sort_flag;             // 1 if sorted output
  int append_flag;           // 1 if open file in append mode, 0 if not
  int buffer_allow;          // 1 if style allows for buffer_flag, 0 if not
  int buffer_flag;           // 1 if buffer output as one big string, 0 if not
  int padflag;               // timestep padding in filename
  int pbcflag;               // 1 if remap dumped atoms via PBC, 0 if not
  int singlefile_opened;     // 1 = one big file, already opened, else 0
  int sortcol;               // 0 to sort on ID, 1-N on columns
  int sortcolm1;             // sortcol - 1
  int sortorder;             // ASCEND or DESCEND
  int time_flag;             // 1 if output accumulated time
  int unit_flag;             // 1 if dump should contain unit information
  int unit_count;            // # of times the unit information was written
  int delay_flag;            // 1 if delay output until delaystep
  int write_header_flag;     // 1 if write header, 0 if not
=======
  int me, nprocs;    // proc info

  int compressed;          // 1 if dump file is written compressed, 0 no
  int binary;              // 1 if dump file is written binary, 0 no
  int multifile;           // 0 = one big file, 1 = one file per timestep
  int multiproc;           // 0 = proc 0 writes for all,
                           // else # of procs writing files
  int nclusterprocs;       // # of procs in my cluster that write to one file
  int filewriter;          // 1 if this proc writes a file, else 0
  int fileproc;            // ID of proc in my cluster who writes to file
  char *multiname;         // filename with % converted to cluster ID
  MPI_Comm clustercomm;    // MPI communicator within my cluster of procs

  int header_flag;          // 0 = item, 2 = xyz
  int flush_flag;           // 0 if no flush, 1 if flush every dump
  int sort_flag;            // 1 if sorted output
  int append_flag;          // 1 if open file in append mode, 0 if not
  int buffer_allow;         // 1 if style allows for buffer_flag, 0 if not
  int buffer_flag;          // 1 if buffer output as one big string, 0 if not
  int padflag;              // timestep padding in filename
  int pbcflag;              // 1 if remap dumped atoms via PBC, 0 if not
  int singlefile_opened;    // 1 = one big file, already opened, else 0
  int sortcol;              // 0 to sort on ID, 1-N on columns
  int sortcolm1;            // sortcol - 1
  int sortorder;            // ASCEND or DESCEND
  int time_flag;            // 1 if output accumulated time
  int unit_flag;            // 1 if dump should contain unit information
  int unit_count;           // # of times the unit information was written
  int delay_flag;           // 1 if delay output until delaystep
>>>>>>> 96ac2dc9
  bigint delaystep;

  int refreshflag;    // 1 if dump_modify refresh specified
  char *refresh;      // compute ID to invoke refresh() on
  int irefresh;       // index of compute

  char boundstr[9];    // encoding of boundary flags

  char *format;            // format string for the file write
  char *format_default;    // default format string

  char *format_line_user;    // user-specified format strings
  char *format_float_user;
  char *format_int_user;
  char *format_bigint_user;
  char **format_column_user;
  enum { INT, DOUBLE, STRING, BIGINT };

  FILE *fp;        // file to write dump to
  int size_one;    // # of quantities for one atom
  int nme;         // # of atoms in this dump from me
  int nsme;        // # of chars in string output from me

  double boxxlo, boxxhi;    // local copies of domain values
  double boxylo, boxyhi;    // lo/hi are bounding box for triclinic
  double boxzlo, boxzhi;
  double boxxy, boxxz, boxyz;

  int maxfiles;        // max number of files created, -1 == infinite
  int numfiles;        // number of files in names list
  int fileidx;         // index of file in names list
  char **nameslist;    // list of history file names

  bigint ntotal;         // total # of per-atom lines in snapshot
  int reorderflag;       // 1 if OK to reorder instead of sort
  int ntotal_reorder;    // # of atoms that must be in snapshot
  int nme_reorder;       // # of atoms I must own in snapshot
  tagint idlo;           // lowest ID I own when reordering

  int maxbuf;     // size of buf
  double *buf;    // memory for atom quantities
  int maxsbuf;    // size of sbuf
  char *sbuf;     // memory for atom quantities in string format

  int maxids;     // size of ids
  int maxsort;    // size of bufsort, idsort, index
  int maxproc;    // size of proclist
  tagint *ids;    // list of atom IDs, if sorting on IDs
  double *bufsort;
  tagint *idsort;
  int *index, *proclist;

  double **xpbc, **vpbc;
  imageint *imagepbc;
  int maxpbc;

  class Irregular *irregular;

  virtual void init_style() = 0;
  virtual void openfile();
  virtual int modify_param(int, char **) { return 0; }
  virtual void write_header(bigint) = 0;
  virtual int count();
  virtual void pack(tagint *) = 0;
  virtual int convert_string(int, double *) { return 0; }
  virtual void write_data(int, double *) = 0;
  void pbc_allocate();
  double compute_time();

  void sort();
#if defined(LMP_QSORT)
  static int idcompare(const void *, const void *);
  static int bufcompare(const void *, const void *);
  static int bufcompare_reverse(const void *, const void *);
#else
  static int idcompare(const int, const int, void *);
  static int bufcompare(const int, const int, void *);
  static int bufcompare_reverse(const int, const int, void *);
#endif
};

}    // namespace LAMMPS_NS

#endif

/* ERROR/WARNING messages:

E: Dump file MPI-IO output not allowed with % in filename

This is because a % signifies one file per processor and MPI-IO
creates one large file for all processors.

E: Cannot dump sort when multiple dump files are written

In this mode, each processor dumps its atoms to a file, so
no sorting is allowed.

E: Cannot dump sort on atom IDs with no atom IDs defined

Self-explanatory.

E: Dump sort column is invalid

Self-explanatory.

E: Too many atoms to dump sort

Cannot sort when running with more than 2^31 atoms.

E: Dump could not find refresh compute ID

UNDOCUMENTED

E: Too much per-proc info for dump

Number of local atoms times number of columns must fit in a 32-bit
integer for dump.

E: Too much buffered per-proc info for dump

The size of the buffered string must fit in a 32-bit integer for a
dump.

E: Cannot open gzipped file

LAMMPS was compiled without support for reading and writing gzipped
files through a pipeline to the gzip program with -DLAMMPS_GZIP.

E: Cannot open dump file

Self-explanatory.

E: Illegal ... command

Self-explanatory.  Check the input script syntax and compare to the
documentation for the command.  You can use -echo screen as a
command-line option when running LAMMPS to see the offending line.

E: Dump_modify buffer yes not allowed for this style

Self-explanatory.

E: Cannot use dump_modify fileper without % in dump file name

Self-explanatory.

E: Cannot use dump_modify nfile without % in dump file name

Self-explanatory.

*/<|MERGE_RESOLUTION|>--- conflicted
+++ resolved
@@ -50,38 +50,6 @@
   virtual double memory_usage();
 
  protected:
-<<<<<<< HEAD
-  int me,nprocs;             // proc info
-
-  int compressed;            // 1 if dump file is written compressed, 0 no
-  int binary;                // 1 if dump file is written binary, 0 no
-  int multifile;             // 0 = one big file, 1 = one file per timestep
-  int multiproc;             // 0 = proc 0 writes for all,
-                             // else # of procs writing files
-  int nclusterprocs;         // # of procs in my cluster that write to one file
-  int filewriter;            // 1 if this proc writes a file, else 0
-  int fileproc;              // ID of proc in my cluster who writes to file
-  char *multiname;           // filename with % converted to cluster ID
-  MPI_Comm clustercomm;      // MPI communicator within my cluster of procs
-
-  int header_flag;           // 0 = item, 2 = xyz
-  int flush_flag;            // 0 if no flush, 1 if flush every dump
-  int sort_flag;             // 1 if sorted output
-  int append_flag;           // 1 if open file in append mode, 0 if not
-  int buffer_allow;          // 1 if style allows for buffer_flag, 0 if not
-  int buffer_flag;           // 1 if buffer output as one big string, 0 if not
-  int padflag;               // timestep padding in filename
-  int pbcflag;               // 1 if remap dumped atoms via PBC, 0 if not
-  int singlefile_opened;     // 1 = one big file, already opened, else 0
-  int sortcol;               // 0 to sort on ID, 1-N on columns
-  int sortcolm1;             // sortcol - 1
-  int sortorder;             // ASCEND or DESCEND
-  int time_flag;             // 1 if output accumulated time
-  int unit_flag;             // 1 if dump should contain unit information
-  int unit_count;            // # of times the unit information was written
-  int delay_flag;            // 1 if delay output until delaystep
-  int write_header_flag;     // 1 if write header, 0 if not
-=======
   int me, nprocs;    // proc info
 
   int compressed;          // 1 if dump file is written compressed, 0 no
@@ -111,7 +79,8 @@
   int unit_flag;            // 1 if dump should contain unit information
   int unit_count;           // # of times the unit information was written
   int delay_flag;           // 1 if delay output until delaystep
->>>>>>> 96ac2dc9
+  int write_header_flag;    // 1 if write header, 0 if not
+
   bigint delaystep;
 
   int refreshflag;    // 1 if dump_modify refresh specified
