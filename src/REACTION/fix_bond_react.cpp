--- conflicted
+++ resolved
@@ -296,20 +296,8 @@
     if (groupid == -1) error->all(FLERR,"Could not find fix group ID");
     groupbits[rxn] = group->bitmask[groupid];
 
-<<<<<<< HEAD
-    if (strncmp(arg[iarg],"v_",2) == 0) {
-      const char *str = &arg[iarg][2];
-      var_id[NEVERY][rxn] = input->variable->find(str);
-      if (var_id[NEVERY][rxn] < 0)
-        error->all(FLERR,"Fix bond/react: Variable name {} does not exist", str);
-      if (!input->variable->equalstyle(var_id[NEVERY][rxn]))
-        error->all(FLERR,"Fix bond/react: Variable {} is not equal-style", str);
-      var_flag[NEVERY][rxn] = 1;
-    } else {
-=======
     if (strncmp(arg[iarg],"v_",2) == 0) read_variable_keyword(&arg[iarg][2],NEVERY,rxn);
     else {
->>>>>>> 554db7da
       nevery[rxn] = utils::inumeric(FLERR,arg[iarg],false,lmp);
       if (nevery[rxn] <= 0) error->all(FLERR,"Illegal fix bond/react command: "
                                        "'Nevery' must be a positive integer");
@@ -318,46 +306,18 @@
 
     double cutoff;
     if (strncmp(arg[iarg],"v_",2) == 0) {
-<<<<<<< HEAD
-      const char *str = &arg[iarg][2];
-      var_id[RMIN][rxn] = input->variable->find(str);
-      if (var_id[RMIN][rxn] < 0)
-        error->all(FLERR,"Fix bond/react: Variable name {} does not exist", str);
-      if (!input->variable->equalstyle(var_id[RMIN][rxn]))
-        error->all(FLERR,"Fix bond/react: Variable {} is not equal-style", str);
-      double cutoff = input->variable->compute_equal(var_id[RMIN][rxn]);
-      cutsq[rxn][0] = cutoff*cutoff;
-      var_flag[RMIN][rxn] = 1;
-    } else {
-      double cutoff = utils::numeric(FLERR,arg[iarg],false,lmp);
-=======
       read_variable_keyword(&arg[iarg][2],RMIN,rxn);
       cutoff = input->variable->compute_equal(var_id[RMIN][rxn]);
     } else cutoff = utils::numeric(FLERR,arg[iarg],false,lmp);
->>>>>>> 554db7da
       if (cutoff < 0.0) error->all(FLERR,"Illegal fix bond/react command: "
                                    "'Rmin' cannot be negative");
       cutsq[rxn][0] = cutoff*cutoff;
     iarg++;
 
     if (strncmp(arg[iarg],"v_",2) == 0) {
-<<<<<<< HEAD
-      const char *str = &arg[iarg][2];
-      var_id[RMAX][rxn] = input->variable->find(str);
-      if (var_id[RMAX][rxn] < 0)
-        error->all(FLERR,"Fix bond/react: Variable name {} does not exist", str);
-      if (!input->variable->equalstyle(var_id[RMAX][rxn]))
-        error->all(FLERR,"Fix bond/react: Variable is {} not equal-style", str);
-      double cutoff = input->variable->compute_equal(var_id[RMAX][rxn]);
-      cutsq[rxn][1] = cutoff*cutoff;
-      var_flag[RMAX][rxn] = 1;
-    } else {
-      double cutoff = utils::numeric(FLERR,arg[iarg],false,lmp);
-=======
       read_variable_keyword(&arg[iarg][2],RMAX,rxn);
       cutoff = input->variable->compute_equal(var_id[RMAX][rxn]);
     } else cutoff = utils::numeric(FLERR,arg[iarg],false,lmp);
->>>>>>> 554db7da
       if (cutoff < 0.0) error->all(FLERR,"Illegal fix bond/react command:"
                                    "'Rmax' cannot be negative");
       cutsq[rxn][1] = cutoff*cutoff;
@@ -370,11 +330,7 @@
     if (reacted_mol[rxn] == -1) error->all(FLERR,"Reacted molecule template ID for "
                                            "fix bond/react does not exist");
 
-<<<<<<< HEAD
-    // read superimpose file
-=======
     //read map file
->>>>>>> 554db7da
     files[rxn] = utils::strdup(arg[iarg]);
     iarg++;
 
@@ -384,19 +340,8 @@
                                       "'prob' keyword has too few arguments");
         // check if probability is a variable
         if (strncmp(arg[iarg+1],"v_",2) == 0) {
-<<<<<<< HEAD
-          const char *str = &arg[iarg+1][2];
-          var_id[PROB][rxn] = input->variable->find(str);
-          if (var_id[PROB][rxn] < 0)
-            error->all(FLERR,"Fix bond/react: Variable name {} does not exist", str);
-          if (!input->variable->equalstyle(var_id[PROB][rxn]))
-            error->all(FLERR,"Fix bond/react: Variable {} is not equal-style", str);
-          fraction[rxn] = input->variable->compute_equal(var_id[PROB][rxn]);
-          var_flag[PROB][rxn] = 1;
-=======
           read_variable_keyword(&arg[iarg+1][2],PROB,rxn);
           fraction[rxn] = input->variable->compute_equal(var_id[PROB][rxn]);
->>>>>>> 554db7da
         } else {
           // otherwise probability should be a number
           fraction[rxn] = utils::numeric(FLERR,arg[iarg+1],false,lmp);
@@ -1876,11 +1821,7 @@
   int num_choices = 0;
   for (int i = 0; i < nfirst_neighs; i++) {
     if (type[(int)atom->map(xspecial[atom->map(glove[pion][1])][i])] == onemol->type[(int)onemol_xspecial[pion][neigh]-1]) {
-<<<<<<< HEAD
-      if (num_choices > 5) { // here failed because too many identical first neighbors. but really no limit if situation arises
-=======
       if (num_choices == 5) { // here failed because too many identical first neighbors. but really no limit if situation arises
->>>>>>> 554db7da
         status = GUESSFAIL;
         return;
       }
@@ -1896,11 +1837,7 @@
   for (int i=1; i < num_choices; ++i) {
     tagint hold = tag_choices[i];
     int j = i - 1;
-<<<<<<< HEAD
-    while ((j >=0) && (tag_choices[j] > hold)) {
-=======
     while ((j >= 0) && (tag_choices[j] > hold)) {
->>>>>>> 554db7da
       tag_choices[j+1] = tag_choices[j];
       --j;
     }
@@ -2438,11 +2375,7 @@
   evlstr.push_back(varstr.substr(prev3+1));
 
   for (auto & evl : evlstr) evlcat += evl;
-<<<<<<< HEAD
-  return input->variable->compute_equal(evlcat.c_str());
-=======
   return input->variable->compute_equal(evlcat);
->>>>>>> 554db7da
 }
 
 /* ----------------------------------------------------------------------
@@ -2520,16 +2453,6 @@
     error->one(FLERR,"Fix bond/react: Reaction special function variable "
                                  "name does not exist");
 
-<<<<<<< HEAD
-  int ifrag = -1;
-  if (fragid != "all") {
-    ifrag = onemol->findfragment(fragid.c_str());
-    if (ifrag < 0) error->one(FLERR,"Fix bond/react: Molecule fragment "
-                              "in reaction special function does not exist");
-  }
-
-=======
->>>>>>> 554db7da
   int iatom;
   int nsum = 0;
   double sumvvec = 0;
@@ -3317,21 +3240,12 @@
                 insert_num = nspecial[ilocal][0]++;
                 nspecial[ilocal][1]++;
                 nspecial[ilocal][2]++;
-<<<<<<< HEAD
               }
               if (nspecial[ilocal][2] > atom->maxspecial)
                 error->one(FLERR,"Fix bond/react special bond generation overflow");
               for (int n = nspecial[ilocal][2]-1; n > insert_num; n--) {
                 special[ilocal][n] = special[ilocal][n-1];
               }
-=======
-              }
-              if (nspecial[ilocal][2] > atom->maxspecial)
-                error->one(FLERR,"Fix bond/react special bond generation overflow");
-              for (int n = nspecial[ilocal][2]-1; n > insert_num; n--) {
-                special[ilocal][n] = special[ilocal][n-1];
-              }
->>>>>>> 554db7da
               special[ilocal][insert_num] = update_mega_glove[equivalences[twomol->special[j][k]-1][1][rxnID]][i];
             }
           }
@@ -3840,14 +3754,9 @@
         if (!twomol->fragmentmask[modify_create_fragid[rxnID]][j]) continue;
       int ipre = equivalences[j][1][rxnID]-1; // equiv pre-reaction template index
       if (!create_atoms[j][rxnID] && !delete_atoms[ipre][rxnID]) {
-<<<<<<< HEAD
-        if (atom->map(my_mega_glove[ipre+1][iupdate]) < 0) {
-          error->warning(FLERR," eligible atoms skipped for created-atoms fit on rank {}\n",me);
-=======
         if (atom->map(my_update_mega_glove[ipre+1][iupdate]) < 0) {
           error->warning(FLERR," eligible atoms skipped for created-atoms fit on rank {}\n",
                          comm->me);
->>>>>>> 554db7da
           continue;
         }
         iatom = atom->map(my_update_mega_glove[ipre+1][iupdate]);
@@ -4099,11 +4008,7 @@
   while (strlen(keyword)) {
     if (strcmp(keyword,"InitiatorIDs") == 0 || strcmp(keyword,"BondingIDs") == 0) {
       if (strcmp(keyword,"BondingIDs") == 0)
-<<<<<<< HEAD
-        if (me == 0) error->warning(FLERR,"Fix bond/react: The BondingIDs section title has been deprecated. Please use InitiatorIDs instead.");
-=======
         if (comm->me == 0) error->warning(FLERR,"Fix bond/react: The BondingIDs section title has been deprecated. Please use InitiatorIDs instead.");
->>>>>>> 554db7da
       bondflag = 1;
       readline(line);
       rv = sscanf(line,"%d",&ibonding[myrxn]);
@@ -4363,14 +4268,6 @@
   if (isalpha(strarg[0])) {
     constraints[iconstr][myrxn].idtype[i] = FRAG; // fragment vs. atom ID flag
     int ifragment = onemol->findfragment(strarg);
-<<<<<<< HEAD
-    if (ifragment < 0) error->one(FLERR,"Fix bond/react: Molecule fragment does not exist");
-    constraints[iconstr][myrxn].id[i] = ifragment;
-  } else {
-    constraints[iconstr][myrxn].idtype[i] = ATOM; // fragment vs. atom ID flag
-    int iatom = atoi(strarg);
-    if (iatom > onemol->natoms) error->one(FLERR,"Fix bond/react: Invalid template atom ID in map file");
-=======
     if (ifragment < 0)
       error->one(FLERR,"Fix bond/react: Molecule fragment {} does not exist", strarg);
     constraints[iconstr][myrxn].id[i] = ifragment;
@@ -4379,7 +4276,6 @@
     int iatom = utils::inumeric(FLERR, strarg, true, lmp);
     if (iatom > onemol->natoms)
       error->one(FLERR,"Fix bond/react: Invalid template atom ID {} in map file", strarg);
->>>>>>> 554db7da
     constraints[iconstr][myrxn].id[i] = iatom;
   }
 }
@@ -4387,11 +4283,7 @@
 void FixBondReact::open(char *file)
 {
   fp = fopen(file,"r");
-<<<<<<< HEAD
-  if (fp == nullptr) error->one(FLERR, "Fix bond/react: Cannot open map file {}",file);
-=======
   if (fp == nullptr) error->one(FLERR, "Fix bond/react: Cannot open map file {}", file);
->>>>>>> 554db7da
 }
 
 void FixBondReact::readline(char *line)
@@ -4586,10 +4478,6 @@
 
   for (int i = 0; i < nreacts; i++) {
     set[i].reaction_count_total = reaction_count_total[i];
-<<<<<<< HEAD
-    strncpy(set[i].rxn_name,rxn_name[i],MAXLINE-1);
-    set[i].rxn_name[MAXLINE-1] = '\0';
-=======
 
     strncpy(set[i].rxn_name,rxn_name[i],MAXNAME-1);
     set[i].rxn_name[MAXNAME-1] = '\0';
@@ -4600,7 +4488,6 @@
   if (rbufcount) {
     memory->create(rbuf,rbufcount,"bond/react:rbuf");
     memcpy(rbuf,&store_rxn_count[0][0],sizeof(int)*rbufcount);
->>>>>>> 554db7da
   }
 
   if (comm->me == 0) {
