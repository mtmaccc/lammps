--- conflicted
+++ resolved
@@ -520,14 +520,6 @@
 {
   while (nlocal + nrecv/size_exchange >= nmax) grow(0);
 
-<<<<<<< HEAD
-int AtomVecChargeKokkos::unpack_exchange_kokkos(DAT::tdual_xfloat_2d &k_buf,int nrecv,
-                                                int nlocal,int dim,X_FLOAT lo,X_FLOAT hi,
-                                                ExecutionSpace space) {
-  while (nlocal + nrecv/12 >= nmax) grow(0);
-
-=======
->>>>>>> 554db7da
   if (space == Host) {
     if (k_indices.h_view.data()) {
       k_count.h_view(0) = nlocal;
