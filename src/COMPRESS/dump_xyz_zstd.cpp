--- conflicted
+++ resolved
@@ -101,20 +101,11 @@
 void DumpXYZZstd::write_header(bigint ndump)
 {
   if (me == 0) {
-<<<<<<< HEAD
     auto header = fmt::format("{}\n", ndump);
-    if (time_flag && (update->whichflag == 1)) {
+    if (time_flag) {
       double tcurrent = update->atime + (update->ntimestep-update->atimestep) + update->dt;
       header += fmt::format("Atoms. Timestep: {} Time: {:.6f}\n", update->ntimestep, tcurrent);
     } else header += fmt::format("Atoms. Timestep: {}\n", update->ntimestep);
-=======
-    std::string header = fmt::format("{}\n", ndump);
-    if (time_flag)
-      fprintf(fp,"Atoms. Timestep: " BIGINT_FORMAT " Time: %f\n",
-              update->ntimestep, compute_time());
-    else
-      fprintf(fp,"Atoms. Timestep: " BIGINT_FORMAT "\n",update->ntimestep);
->>>>>>> 6a442e1d
     writer.write(header.c_str(), header.length());
   }
 }
