# intel_cpu_intelmpi = INTEL package, Intel MPI, MKL FFT

SHELL = /bin/sh

# ---------------------------------------------------------------------
# compiler/linker settings
# specify flags and libraries needed for your compiler

<<<<<<< HEAD
CC =		mpiicpc -std=c++11
OPTFLAGS =      -O2 -fp-model fast=2 -no-prec-div -qoverride-limits \
=======
CC =		mpiicpc -std=c++11 -diag-disable=10441 -diag-disable=2196
OPTFLAGS =      -xHost -O2 -fp-model fast=2 -no-prec-div -qoverride-limits \
>>>>>>> d9a9af49
                -qopt-zmm-usage=high
CCFLAGS =	-qopenmp -qno-offload -ansi-alias -restrict -g \
                -DLMP_INTEL_USELRT -DLMP_USE_MKL_RNG $(OPTFLAGS) \
                -I$(MKLROOT)/include
SHFLAGS =	-fPIC
DEPFLAGS =	-M

<<<<<<< HEAD
LINK =		mpiicpc -std=c++11
LINKFLAGS =	-g -qopenmp $(OPTFLAGS) -L$(MKLROOT)/lib/intel64/
LIB =           -ltbbmalloc -lmkl_intel_ilp64 -lmkl_sequential -lmkl_core	
=======
LINK =		mpiicpc -std=c++11 -diag-disable=10441 -diag-disable=2196
LINKFLAGS =	-qopenmp $(OPTFLAGS) -L$(MKLROOT)/lib/intel64/
LIB =           -ltbbmalloc -lmkl_intel_ilp64 -lmkl_sequential -lmkl_core
>>>>>>> d9a9af49
SIZE =		size

ARCHIVE =	ar
ARFLAGS =	-rc
SHLIBFLAGS =	-shared

# ---------------------------------------------------------------------
# LAMMPS-specific settings, all OPTIONAL
# specify settings for LAMMPS features you will use
# if you change any -D setting, do full re-compile after "make clean"

# LAMMPS ifdef settings
# see possible settings in Section 3.5 of the manual

LMP_INC =	-DLAMMPS_GZIP

# MPI library
# see discussion in Section 3.4 of the manual
# MPI wrapper compiler/linker can provide this info
# can point to dummy MPI library in src/STUBS as in Makefile.serial
# use -D MPICH and OMPI settings in INC to avoid C++ lib conflicts
# INC = path for mpi.h, MPI compiler settings
# PATH = path for MPI library
# LIB = name of MPI library

MPI_INC =       -DMPICH_SKIP_MPICXX -DOMPI_SKIP_MPICXX=1
MPI_PATH = 
MPI_LIB =

# FFT library
# see discussion in Section 3.5.2 of manual
# can be left blank to use provided KISS FFT library
# INC = -DFFT setting, e.g. -DFFT_FFTW, FFT compiler settings
# PATH = path for FFT library
# LIB = name of FFT library

FFT_INC =       -DFFT_MKL -DFFT_SINGLE
FFT_PATH = 
FFT_LIB =

# JPEG and/or PNG library
# see discussion in Section 3.5.4 of manual
# only needed if -DLAMMPS_JPEG or -DLAMMPS_PNG listed with LMP_INC
# INC = path(s) for jpeglib.h and/or png.h
# PATH = path(s) for JPEG library and/or PNG library
# LIB = name(s) of JPEG library and/or PNG library

JPG_INC =
JPG_PATH =
JPG_LIB =

#  library for loading shared objects (defaults to -ldl, should be empty on Windows)
# uncomment to change the default

# override DYN_LIB =

# ---------------------------------------------------------------------
# build rules and dependencies
# do not edit this section

include Makefile.package.settings
include Makefile.package

EXTRA_INC = $(LMP_INC) $(PKG_INC) $(MPI_INC) $(FFT_INC) $(JPG_INC) $(PKG_SYSINC)
EXTRA_PATH = $(PKG_PATH) $(MPI_PATH) $(FFT_PATH) $(JPG_PATH) $(PKG_SYSPATH)
EXTRA_LIB = $(PKG_LIB) $(MPI_LIB) $(FFT_LIB) $(JPG_LIB) $(PKG_SYSLIB) $(DYN_LIB)
EXTRA_CPP_DEPENDS = $(PKG_CPP_DEPENDS)
EXTRA_LINK_DEPENDS = $(PKG_LINK_DEPENDS)

# Path to src files

vpath %.cpp ..
vpath %.h ..

# Link target

$(EXE): main.o $(LMPLIB) $(EXTRA_LINK_DEPENDS)
	$(LINK) $(LINKFLAGS) main.o $(EXTRA_PATH) $(LMPLINK) $(EXTRA_LIB) $(LIB) -o $@
	$(SIZE) $@

# Library targets

$(ARLIB): $(OBJ) $(EXTRA_LINK_DEPENDS)
	@rm -f ../$(ARLIB)
	$(ARCHIVE) $(ARFLAGS) ../$(ARLIB) $(OBJ)
	@rm -f $(ARLIB)
	@ln -s ../$(ARLIB) $(ARLIB)

$(SHLIB): $(OBJ) $(EXTRA_LINK_DEPENDS)
	$(CC) $(CCFLAGS) $(SHFLAGS) $(SHLIBFLAGS) $(EXTRA_PATH) -o ../$(SHLIB) \
		$(OBJ) $(EXTRA_LIB) $(LIB)
	@rm -f $(SHLIB)
	@ln -s ../$(SHLIB) $(SHLIB)

# Compilation rules

%.o:%.cpp
	$(CC) $(CCFLAGS) $(SHFLAGS) $(EXTRA_INC) -c $<

# Individual dependencies

depend : fastdep.exe $(SRC)
	@./fastdep.exe $(EXTRA_INC) -- $^ > .depend || exit 1

fastdep.exe: ../DEPEND/fastdep.c
	cc -O -o $@ $<

sinclude .depend<|MERGE_RESOLUTION|>--- conflicted
+++ resolved
@@ -6,13 +6,8 @@
 # compiler/linker settings
 # specify flags and libraries needed for your compiler
 
-<<<<<<< HEAD
-CC =		mpiicpc -std=c++11
-OPTFLAGS =      -O2 -fp-model fast=2 -no-prec-div -qoverride-limits \
-=======
 CC =		mpiicpc -std=c++11 -diag-disable=10441 -diag-disable=2196
 OPTFLAGS =      -xHost -O2 -fp-model fast=2 -no-prec-div -qoverride-limits \
->>>>>>> d9a9af49
                 -qopt-zmm-usage=high
 CCFLAGS =	-qopenmp -qno-offload -ansi-alias -restrict -g \
                 -DLMP_INTEL_USELRT -DLMP_USE_MKL_RNG $(OPTFLAGS) \
@@ -20,15 +15,9 @@
 SHFLAGS =	-fPIC
 DEPFLAGS =	-M
 
-<<<<<<< HEAD
-LINK =		mpiicpc -std=c++11
-LINKFLAGS =	-g -qopenmp $(OPTFLAGS) -L$(MKLROOT)/lib/intel64/
-LIB =           -ltbbmalloc -lmkl_intel_ilp64 -lmkl_sequential -lmkl_core	
-=======
 LINK =		mpiicpc -std=c++11 -diag-disable=10441 -diag-disable=2196
 LINKFLAGS =	-qopenmp $(OPTFLAGS) -L$(MKLROOT)/lib/intel64/
 LIB =           -ltbbmalloc -lmkl_intel_ilp64 -lmkl_sequential -lmkl_core
->>>>>>> d9a9af49
 SIZE =		size
 
 ARCHIVE =	ar
