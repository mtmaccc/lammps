--- conflicted
+++ resolved
@@ -543,23 +543,13 @@
     // ------------------------------------------------------//
 
     MathExtra::scale3(smooth, force1on2);
-<<<<<<< HEAD
-    MathExtra::scale3(smooth, torque2on1);
-
+    
     if (newton_bond || i1 < nlocal) {
       f[i1][0] -= force1on2[0];
       f[i1][1] -= force1on2[1];
       f[i1][2] -= force1on2[2];
 
-=======
-
-    if (newton_bond || i1 < nlocal) {
-      f[i1][0] -= force1on2[0];
-      f[i1][1] -= force1on2[1];
-      f[i1][2] -= force1on2[2];
-
       MathExtra::scale3(smooth, torque2on1);
->>>>>>> cd16308d
       torque[i1][0] += torque2on1[0];
       torque[i1][1] += torque2on1[1];
       torque[i1][2] += torque2on1[2];
