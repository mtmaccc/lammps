// **************************************************************************
//                               preprocessor.h
//                             -------------------
//                           W. Michael Brown (ORNL)
//                           Nitin Dhamankar (Intel)
//
//  Device-side preprocessor definitions
//
// __________________________________________________________________________
//    This file is part of the LAMMPS Accelerator Library (LAMMPS_AL)
// __________________________________________________________________________
//
//    begin                :
//    email                : brownw@ornl.gov
// ***************************************************************************/

//*************************************************************************
//                       Device Configuration Definitions
//
//  For OpenCL, the configuration is a string (optionally controlled at
//  runtime) where tokens specify the values below in order)
//
//  CONFIG_ID:
//     Definition:   Unique ID for a configuration
//                   100-199 for NVIDIA GPUs with CUDA / HIP
//                   200-299 for NVIDIA GPUs with OpenCL
//                   300-399 for AMD GPUs with HIP
//                   400-499 for AMD GPUs with OpenCL
//                   500-599 for Intel GPUs with OpenCL
//  SIMD_SIZE:
//     Definition:   For CUDA this is the warp size.
//                   For AMD this is the wavefront size.
//                   For OpenCL < 2.1 this is the number of workitems
//                     guarenteed to have the same instruction pointer
//                   For OpenCL >= 2.1 this is the smallest expected subgroup
//                     size. Actually subgroup sizes are determined per kernel.
//  MEM_THREADS
//     Definition:   Number of elements in main memory transaction. Used in
//                   PPPM. If unknown, set to SIMD_SIZE.
//  SHUFFLE_AVAIL
//     Definition:   Controls the use of instructions for horizontal vector
//                   operations. 0 disables and will increase shared memory
//                   usage. 1 enables for CUDA, HIP, and OpenCL >= 2.1 on
//                   NVIDIA and Intel devices.
//  FAST_MATH
//     Definition:   0: do not use -cl-fast-relaxed-math optimization flag or
//                   native transcendentals for OpenCL (fused multiply-add
//                   still enabled). For CUDA and HIP, this is controlled by
//                   the Makefile at compile time. 1: enable fast math opts
//
//  THREADS_PER_ATOM
//     Definition:   Default number of work items or CUDA threads assigned per
//                   per atom for pair styles
//     Restrictions: Must be power of 2; THREADS_PER_ATOM<=SIMD_SIZE
//  THREADS_PER_CHARGE
//     Definition:   Default number of work items or CUDA threads assigned per
//                   per atom for pair styles using charge
//     Restrictions: Must be power of 2; THREADS_PER_ATOM<=SIMD_SIZE
//  THREADS_PER_THREE
//     Definition:   Default number of work items or CUDA threads assigned per
//                   per atom for 3-body styles
//     Restrictions: Must be power of 2; THREADS_PER_ATOM^2<=SIMD_SIZE
//
//  BLOCK_PAIR
//     Definition:   Default block size for pair styles
//     Restrictions: Must be integer multiple of SIMD_SIZE
//  BLOCK_BIO_PAIR
//     Definition:   Default block size for CHARMM styles
//     Restrictions: Must be integer multiple of SIMD_SIZE
//  BLOCK_ELLIPSE
//     Definition:   Default block size for ellipsoidal models and some 3-body
//                   styles
//     Restrictions: Must be integer multiple of SIMD_SIZE
//  PPPM_BLOCK_1D
//     Definition:   Default block size for PPPM kernels
//     Restrictions: Must be integer multiple of SIMD_SIZE
//  BLOCK_NBOR_BUILD
//     Definition:   Default block size for neighbor list builds
//     Restrictions: Must be integer multiple of SIMD_SIZE
//  BLOCK_CELL_2D
//     Definition:   Default block size in each dimension for matrix transpose
//  BLOCK_CELL_ID
//     Definition:   Unused in current implementation; Maintained for legacy
//                   purposes and specialized builds
//
//  MAX_SHARED_TYPES 8
//     Definition:   Max # of atom type params can be stored in shared memory
//     Restrictions: MAX_SHARED_TYPES*MAX_SHARED_TYPES<=BLOCK_PAIR
//  MAX_BIO_SHARED_TYPES
//     Definition:   Max # of atom type params can be stored in shared memory
//     Restrictions: MAX_BIO_SHARED_TYPES<=BLOCK_BIO_PAIR*2
//  PPPM_MAX_SPLINE
//     Definition:   Maximum order for splines in PPPM
//     Restrictions: PPPM_BLOCK_1D>=PPPM_MAX_SPLINE*PPPM_MAX_SPLINE
//
//  NBOR_PREFETCH
//     Definition:   Control use of prefetch for neighbor indices
//                   0 = No prefetch
//                   1 = Prefetch using standard API
//                   2 = Prefetch using Intel intrinsics
//     Restrictions: NBOR_PREFETCH forced to 0 when LAL_DISABLE_PREFETCH
//                   is defined in library build
//*************************************************************************/

// -------------------------------------------------------------------------
//                           CUDA and HIP DEFINITIONS
// -------------------------------------------------------------------------

#if defined(NV_KERNEL) || defined(USE_HIP)
#include "lal_pre_cuda_hip.h"
<<<<<<< HEAD
=======
#define ucl_prefetch(p)
>>>>>>> 554db7da
#define ucl_pow pow
#endif

// -------------------------------------------------------------------------
//                         OPENCL DEVICE CONFIGURATAIONS
// -------------------------------------------------------------------------

// See lal_pre_ocl_config.h for OpenCL device configurations

#if !defined(NV_KERNEL) && !defined(USE_HIP)

#define USE_OPENCL

// -------------------------------------------------------------------------
//                         OPENCL KERNEL MACROS
// -------------------------------------------------------------------------

#if (__OPENCL_VERSION__ > 199)
#define NOUNROLL __attribute__((opencl_unroll_hint(1)))
#else
#define NOUNROLL
#endif

#define GLOBAL_ID_X get_global_id(0)
#define THREAD_ID_X get_local_id(0)
#define BLOCK_ID_X get_group_id(0)
#define BLOCK_SIZE_X get_local_size(0)
#define GLOBAL_SIZE_X get_global_size(0)
#define THREAD_ID_Y get_local_id(1)
#define BLOCK_ID_Y get_group_id(1)
#define NUM_BLOCKS_X get_num_groups(0)
#define __syncthreads() barrier(CLK_LOCAL_MEM_FENCE)
#define ucl_inline inline

// -------------------------------------------------------------------------
//                      OPENCL KERNEL MACROS - TEXTURES
// -------------------------------------------------------------------------

#define fetch4(ans,i,x) ans=x[i]
#define fetch(ans,i,q) ans=q[i]

// -------------------------------------------------------------------------
//                       OPENCL KERNEL MACROS - MATH
// -------------------------------------------------------------------------

#ifndef _SINGLE_SINGLE

#ifndef cl_khr_fp64
#ifndef cl_amd_fp64
#pragma OPENCL EXTENSION cl_khr_fp64 : enable
#endif
#endif
#if defined(cl_khr_fp64)
#pragma OPENCL EXTENSION cl_khr_fp64 : enable
#elif defined(cl_amd_fp64)
#pragma OPENCL EXTENSION cl_amd_fp64 : enable
#endif

#endif

#define fast_mul(X,Y) (X)*(Y)

#define ucl_atan atan
#define ucl_cbrt cbrt
#define ucl_ceil ceil
#define ucl_abs fabs
#define ucl_erfc erfc

#if defined(FAST_MATH) && (FAST_MATH > 0) && !defined(_DOUBLE_DOUBLE)

#define ucl_exp native_exp
#define ucl_pow pow
#define ucl_powr native_powr
#define ucl_rsqrt native_rsqrt
#define ucl_sqrt native_sqrt
#define ucl_recip native_recip

#else

#define ucl_exp exp
#define ucl_pow pow
#define ucl_powr powr
#define ucl_rsqrt rsqrt
#define ucl_sqrt sqrt
#define ucl_recip(x) ((numtyp)1.0/(x))

#endif

// -------------------------------------------------------------------------
//                      OPENCL KERNEL MACROS - SHUFFLE
// -------------------------------------------------------------------------

#if (SHUFFLE_AVAIL == 1)
  #ifdef cl_intel_subgroups
    #pragma OPENCL EXTENSION cl_intel_subgroups : enable
    #define shfl_down(var, delta, width) \
      intel_sub_group_shuffle_down(var, var, delta)
    #define shfl_xor(var, lanemask, width) \
      intel_sub_group_shuffle_xor(var, lanemask)
    #define simd_broadcast_i(var, src, width) sub_group_broadcast(var, src)
    #define simd_broadcast_f(var, src, width) sub_group_broadcast(var, src)
    #define simd_broadcast_d(var, src, width) sub_group_broadcast(var, src)
  #else
    #ifdef _SINGLE_SINGLE
      inline float shfl_down(float var, unsigned int delta, int width) {
        float ret;
        int c;
        c = ((SIMD_SIZE-width) << 8) | 0x1f;
        asm volatile ("shfl.sync.down.b32 %0, %1, %2, %3, %4;" : "=f"(ret) : "f"(var), "r"(delta), "r"(c), "r"(0xffffffff));
        return ret;
      }
      inline float shfl_xor(float var, unsigned int lanemask, int width) {
        float ret;
        int c;
        c = ((SIMD_SIZE-width) << 8) | 0x1f;
        asm volatile ("shfl.sync.bfly.b32 %0, %1, %2, %3, %4;" : "=f"(ret) : "f"(var), "r"(lanemask), "r"(c), "r"(0xffffffff));
        return ret;
      }
    #else
      inline double shfl_down(double var, unsigned int delta, int width) {
        int c = ((SIMD_SIZE-width) << 8) | 0x1f;
        int x,y,x2,y2;
        double ans;
        asm volatile ("mov.b64 {%0, %1}, %2;" : "=r"(y), "=r"(x) : "d"(var));
        asm volatile ("shfl.sync.down.b32 %0, %1, %2, %3, %4;" : "=r"(x2) : "r"(x), "r"(delta), "r"(c), "r"(0xffffffff));
        asm volatile ("shfl.sync.down.b32 %0, %1, %2, %3, %4;" : "=r"(y2) : "r"(y), "r"(delta), "r"(c), "r"(0xffffffff));
        asm volatile ("mov.b64 %0, {%1, %2};" : "=d"(ans) : "r"(y2), "r"(x2));
        return ans;
      }
      inline double shfl_xor(double var, unsigned int lanemask, int width) {
        int c = ((SIMD_SIZE-width) << 8) | 0x1f;
        int x,y,x2,y2;
        double ans;
        asm volatile ("mov.b64 {%0, %1}, %2;" : "=r"(y), "=r"(x) : "d"(var));
        asm volatile ("shfl.sync.bfly.b32 %0, %1, %2, %3, %4;" : "=r"(x2) : "r"(x), "r"(lanemask), "r"(c), "r"(0xffffffff));
        asm volatile ("shfl.sync.bfly.b32 %0, %1, %2, %3, %4;" : "=r"(y2) : "r"(y), "r"(lanemask), "r"(c), "r"(0xffffffff));
        asm volatile ("mov.b64 %0, {%1, %2};" : "=d"(ans) : "r"(y2), "r"(x2));
        return ans;
      }
    #endif
    inline int simd_broadcast_i(int var, unsigned int src, int width) {
      int ret;
      int c;
      c = ((SIMD_SIZE-width) << 8) | 0x1f;
      asm volatile ("shfl.sync.idx.b32 %0, %1, %2, %3, %4;" : "=f"(ret) : "f"(var), "r"(src), "r"(c), "r"(0xffffffff));
      return ret;
    }
    inline float simd_broadcast_f(float var, unsigned int src, int width) {
      float ret;
      int c;
      c = ((SIMD_SIZE-width) << 8) | 0x1f;
      asm volatile ("shfl.sync.idx.b32 %0, %1, %2, %3, %4;" : "=f"(ret) : "f"(var), "r"(src), "r"(c), "r"(0xffffffff));
      return ret;
    }
    #ifdef _DOUBLE_DOUBLE
      inline double simd_broadcast_d(double var, unsigned int src, int width) {
        int c = ((SIMD_SIZE-width) << 8) | 0x1f;
        int x,y,x2,y2;
        double ans;
        asm volatile ("mov.b64 {%0, %1}, %2;" : "=r"(y), "=r"(x) : "d"(var));
        asm volatile ("shfl.sync.idx.b32 %0, %1, %2, %3, %4;" : "=r"(x2) : "r"(x), "r"(src), "r"(c), "r"(0xffffffff));
        asm volatile ("shfl.sync.idx.b32 %0, %1, %2, %3, %4;" : "=r"(y2) : "r"(y), "r"(src), "r"(c), "r"(0xffffffff));
        asm volatile ("mov.b64 %0, {%1, %2};" : "=d"(ans) : "r"(y2), "r"(x2));
        return ans;
      }
    #endif
  #endif
#endif

// -------------------------------------------------------------------------
//                      OPENCL KERNEL MACROS - SUBGROUPS
// -------------------------------------------------------------------------

#ifdef USE_OPENCL_SUBGROUPS
  #ifndef cl_intel_subgroups
    #pragma OPENCL EXTENSION cl_khr_subgroups : enable
  #endif
  #define simdsync() sub_group_barrier(CLK_LOCAL_MEM_FENCE)
  #define simd_size() get_max_sub_group_size()
#else
  #define simdsync()
  #define simd_size() SIMD_SIZE
#endif

// -------------------------------------------------------------------------
//                      OPENCL KERNEL MACROS - PREFETCH
// -------------------------------------------------------------------------

#if (NBOR_PREFETCH == 0)
#define ucl_prefetch(p)
#endif

#if (NBOR_PREFETCH == 1)
inline void ucl_prefetch(const __global int *p) {
  prefetch(p, 1);
}
#endif

#if (NBOR_PREFETCH == 2)
// Load message caching control
enum LSC_LDCC {
  LSC_LDCC_DEFAULT,
  LSC_LDCC_L1UC_L3UC,   //1 Override to L1 uncached and L3 uncached
  LSC_LDCC_L1UC_L3C,    //1 Override to L1 uncached and L3 cached
  LSC_LDCC_L1C_L3UC,    //1 Override to L1 cached and L3 uncached
  LSC_LDCC_L1C_L3C,     //1 Override to L1 cached and L3 cached
  LSC_LDCC_L1S_L3UC,    //1 Override to L1 streaming load and L3 uncached
  LSC_LDCC_L1S_L3C,     //1 Override to L1 streaming load and L3 cached
  LSC_LDCC_L1IAR_L3C,   //1 Override to L1 invalidate-after-read, and L3 cached
};

void __builtin_IB_lsc_prefetch_global_uint(const __global uint *base,
                                           int elemOff,
                                           enum LSC_LDCC cacheOpt); //D32V1

inline void ucl_prefetch(const __global int *p) {
  __builtin_IB_lsc_prefetch_global_uint((const __global uint *)p, 0,
                                        LSC_LDCC_L1C_L3UC);
}
#endif

struct _lgpu_float3 {
  float x; float y; float z;
};
#ifdef _SINGLE_SINGLE
#define acctyp3 struct _lgpu_float3
#else
struct _lgpu_double3 {
  double x; double y; double z;
};
#define acctyp3 struct _lgpu_double3
#endif

// -------------------------------------------------------------------------
//                            END OPENCL DEFINITIONS
// -------------------------------------------------------------------------

#endif

// -------------------------------------------------------------------------
//                  ARCHITECTURE INDEPENDENT DEFINITIONS
// -------------------------------------------------------------------------

#ifdef _DOUBLE_DOUBLE
#define numtyp double
#define numtyp2 double2
#define numtyp4 double4
#define acctyp double
#define acctyp2 double2
#ifndef acctyp3
#define acctyp3 double3
#endif
#define acctyp4 double4
#endif

#ifdef _SINGLE_DOUBLE
#define numtyp float
#define numtyp2 float2
#define numtyp4 float4
#define acctyp double
#define acctyp2 double2
#ifndef acctyp3
#define acctyp3 double3
#endif
#define acctyp4 double4
#endif

#ifndef numtyp
#define numtyp float
#define numtyp2 float2
#define numtyp4 float4
#define acctyp float
#define acctyp2 float2
#ifndef acctyp3
#define acctyp3 float3
#endif
#define acctyp4 float4
#endif

#define EWALD_F (numtyp)1.12837917
#define EWALD_P (numtyp)0.3275911
#define A1 (numtyp)0.254829592
#define A2 (numtyp)-0.284496736
#define A3 (numtyp)1.421413741
#define A4 (numtyp)-1.453152027
#define A5 (numtyp)1.061405429

#define SBBITS 30
#define NEIGHMASK 0x3FFFFFFF
ucl_inline int sbmask(int j) { return j >> SBBITS & 3; };

#define SBBITS15 29
#define NEIGHMASK15 0x1FFFFFFF
ucl_inline int sbmask15(int j) { return j >> SBBITS15 & 7; };

// default to 32-bit smallint and other ints, 64-bit bigint:
// same as defined in src/lmptype.h
#if !defined(LAMMPS_SMALLSMALL) && !defined(LAMMPS_BIGBIG) && \
    !defined(LAMMPS_SMALLBIG)
#define LAMMPS_SMALLBIG
#endif<|MERGE_RESOLUTION|>--- conflicted
+++ resolved
@@ -108,10 +108,7 @@
 
 #if defined(NV_KERNEL) || defined(USE_HIP)
 #include "lal_pre_cuda_hip.h"
-<<<<<<< HEAD
-=======
 #define ucl_prefetch(p)
->>>>>>> 554db7da
 #define ucl_pow pow
 #endif
 
