--- conflicted
+++ resolved
@@ -59,13 +59,8 @@
 nargs = len(args)
 if nargs == 0: error(help=help)
 
-<<<<<<< HEAD
-thisdir = os.environ['PWD']
+thisdir = fullpath('.')
 version = "kim-api-v2-2.0.0-beta.3"
-=======
-thisdir = fullpath('.')
-version = "kim-api-v1.9.5"
->>>>>>> a5ce656c
 
 buildflag = False
 everythingflag = False
