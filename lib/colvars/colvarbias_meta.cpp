// -*- c++ -*-

// This file is part of the Collective Variables module (Colvars).
// The original version of Colvars and its updates are located at:
// https://github.com/Colvars/colvars
// Please update all Colvars source files before making any changes.
// If you wish to distribute your changes, please submit them to the
// Colvars repository at GitHub.

#include <iostream>
#include <sstream>
#include <fstream>
#include <iomanip>
#include <algorithm>

// used to set the absolute path of a replica file
#if defined(WIN32) && !defined(__CYGWIN__)
#include <direct.h>
#define CHDIR ::_chdir
#define GETCWD ::_getcwd
#define PATHSEP "\\"
#else
#include <unistd.h>
#define CHDIR ::chdir
#define GETCWD ::getcwd
#define PATHSEP "/"
#endif

#include "colvarmodule.h"
#include "colvarproxy.h"
#include "colvar.h"
#include "colvarbias_meta.h"


colvarbias_meta::colvarbias_meta(char const *key)
  : colvarbias(key), colvarbias_ti(key)
{
  new_hills_begin = hills.end();
  hills_traj_os = NULL;
<<<<<<< HEAD
  replica_hills_os = NULL;

  ebmeta_equil_steps = 0L;
=======

  hill_width = 0.0;

  new_hill_freq = 1000;

  use_grids = true;
  grids_freq = 0;
  rebin_grids = false;
  hills_energy = NULL;
  hills_energy_gradients = NULL;

  dump_fes = true;
  keep_hills = false;
  dump_fes_save = false;
  dump_replica_fes = false;

  b_hills_traj = false;

  ebmeta_equil_steps = 0L;

  replica_update_freq = 0;
  replica_id.clear();
>>>>>>> 5e3fe197
}


int colvarbias_meta::init(std::string const &conf)
{
  int error_code = COLVARS_OK;
  size_t i = 0;

  error_code |= colvarbias::init(conf);
  error_code |= colvarbias_ti::init(conf);

  enable(f_cvb_calc_pmf);

  get_keyval(conf, "hillWeight", hill_weight, 0.0);
  if (hill_weight > 0.0) {
    enable(f_cvb_apply_force);
  } else {
    cvm::error("Error: hillWeight must be provided, and a positive number.\n", INPUT_ERROR);
  }

  get_keyval(conf, "newHillFrequency", new_hill_freq, new_hill_freq);
  if (new_hill_freq > 0) {
    enable(f_cvb_history_dependent);
    if (grids_freq == 0) {
      grids_freq = new_hill_freq;
    }
  }

<<<<<<< HEAD
  get_keyval(conf, "hillWidth", hill_width, cvm::sqrt(2.0 * PI) / 2.0);
  cvm::log("Half-widths of the Gaussian hills (sigma's):\n");
  for (size_t i = 0; i < num_variables(); i++) {
    cvm::log(variables(i)->name+std::string(": ")+
             cvm::to_str(0.5 * variables(i)->width * hill_width));
=======
  get_keyval(conf, "gaussianSigmas", colvar_sigmas, colvar_sigmas);

  get_keyval(conf, "hillWidth", hill_width, hill_width);

  if ((colvar_sigmas.size() > 0) && (hill_width > 0.0)) {
    error_code |= cvm::error("Error: hillWidth and gaussianSigmas are "
                             "mutually exclusive.", INPUT_ERROR);
  }

  if (hill_width > 0.0) {
    colvar_sigmas.resize(num_variables());
    // Print the calculated sigma parameters
    cvm::log("Half-widths of the Gaussian hills (sigma's):\n");
    for (i = 0; i < num_variables(); i++) {
      colvar_sigmas[i] = variables(i)->width * hill_width / 2.0;
      cvm::log(variables(i)->name+std::string(": ")+
               cvm::to_str(colvar_sigmas[i]));
    }
  }

  if (colvar_sigmas.size() == 0) {
    error_code |= cvm::error("Error: positive values are required for "
                             "either hillWidth or gaussianSigmas.",
                             INPUT_ERROR);
>>>>>>> 5e3fe197
  }

  {
    bool b_replicas = false;
    get_keyval(conf, "multipleReplicas", b_replicas, false);
    if (b_replicas)
      comm = multiple_replicas;
    else
      comm = single_replica;
  }

  get_keyval(conf, "useGrids", use_grids, use_grids);

  if (use_grids) {

    for (i = 0; i < num_variables(); i++) {
      if (2.0*colvar_sigmas[i] < variables(i)->width) {
        cvm::log("Warning: gaussianSigmas is too narrow for the grid "
                 "spacing along "+variables(i)->name+".");
      }
    }

    get_keyval(conf, "gridsUpdateFrequency", grids_freq, grids_freq);
    get_keyval(conf, "rebinGrids", rebin_grids, rebin_grids);

    expand_grids = false;
    for (i = 0; i < num_variables(); i++) {
      variables(i)->enable(f_cv_grid); // Could be a child dependency of a f_cvb_use_grids feature
      if (variables(i)->expand_boundaries) {
        expand_grids = true;
        cvm::log("Metadynamics bias \""+this->name+"\""+
                 ((comm != single_replica) ? ", replica \""+replica_id+"\"" : "")+
                 ": Will expand grids when the colvar \""+
                 variables(i)->name+"\" approaches its boundaries.\n");
      }
    }

    get_keyval(conf, "writeFreeEnergyFile", dump_fes, dump_fes);

    get_keyval(conf, "keepHills", keep_hills, keep_hills);
    get_keyval(conf, "keepFreeEnergyFiles", dump_fes_save, dump_fes_save);

    if (hills_energy == NULL) {
      hills_energy           = new colvar_grid_scalar(colvars);
      hills_energy_gradients = new colvar_grid_gradient(colvars);
    }

  } else {

    dump_fes = false;
  }

  get_keyval(conf, "writeHillsTrajectory", b_hills_traj, b_hills_traj);

  error_code |= init_replicas_params(conf);
  error_code |= init_well_tempered_params(conf);
  error_code |= init_ebmeta_params(conf);

  if (cvm::debug())
    cvm::log("Done initializing the metadynamics bias \""+this->name+"\""+
             ((comm != single_replica) ? ", replica \""+replica_id+"\"" : "")+".\n");

  return COLVARS_OK;
}


int colvarbias_meta::init_replicas_params(std::string const &conf)
{
  colvarproxy *proxy = cvm::main()->proxy;

  // in all cases, the first replica is this bias itself
  if (replicas.size() == 0) {
    replicas.push_back(this);
  }

  if (comm != single_replica) {

    if (!get_keyval(conf, "writePartialFreeEnergyFile",
                    dump_replica_fes, dump_replica_fes)) {
      get_keyval(conf, "dumpPartialFreeEnergyFile", dump_replica_fes,
                 dump_replica_fes, colvarparse::parse_silent);
    }

    if (dump_replica_fes && (! dump_fes)) {
      dump_fes = true;
      cvm::log("Enabling \"writeFreeEnergyFile\".\n");
    }

    get_keyval(conf, "replicaID", replica_id, replica_id);
    if (!replica_id.size()) {
      if (proxy->replica_enabled() == COLVARS_OK) {
        // Obtain replicaID from the communicator
        replica_id = cvm::to_str(proxy->replica_index());
        cvm::log("Setting replicaID from communication layer: replicaID = "+
                 replica_id+".\n");
      } else {
        return cvm::error("Error: using more than one replica, but replicaID "
                          "could not be obtained.\n", INPUT_ERROR);
      }
    }

    get_keyval(conf, "replicasRegistry", replicas_registry_file,
               replicas_registry_file);
    if (!replicas_registry_file.size()) {
      return cvm::error("Error: the name of the \"replicasRegistry\" file "
                        "must be provided.\n", INPUT_ERROR);
    }

    get_keyval(conf, "replicaUpdateFrequency",
               replica_update_freq, replica_update_freq);
    if (replica_update_freq == 0) {
      return cvm::error("Error: replicaUpdateFrequency must be positive.\n",
                        INPUT_ERROR);
    }

    if (expand_grids) {
      return cvm::error("Error: expandBoundaries is not supported when "
                        "using more than one replicas; please allocate "
                        "wide enough boundaries for each colvar"
                        "ahead of time.\n", INPUT_ERROR);
    }

    if (keep_hills) {
      return cvm::error("Error: multipleReplicas and keepHills are not "
                        "supported together.\n", INPUT_ERROR);
    }
  }

  return COLVARS_OK;
}


int colvarbias_meta::init_well_tempered_params(std::string const &conf)
{
  // for well-tempered metadynamics
  get_keyval(conf, "wellTempered", well_tempered, false);
  get_keyval(conf, "biasTemperature", bias_temperature, -1.0);
  if ((bias_temperature == -1.0) && well_tempered) {
    cvm::fatal_error("Error: biasTemperature is not set.\n");
  }
  if (well_tempered) {
    cvm::log("Well-tempered metadynamics is used.\n");
    cvm::log("The bias temperature is "+cvm::to_str(bias_temperature)+".\n");
  }
  return COLVARS_OK;
}


int colvarbias_meta::init_ebmeta_params(std::string const &conf)
{
  // for ebmeta
  target_dist = NULL;
  get_keyval(conf, "ebMeta", ebmeta, false);
  if(ebmeta){
    if (use_grids && expand_grids) {
      cvm::fatal_error("Error: expandBoundaries is not supported with "
                       "ebMeta please allocate wide enough boundaries for "
                       "each colvar ahead of time and set targetdistfile "
                       "accordingly. \n");
    }
    target_dist = new colvar_grid_scalar();
    target_dist->init_from_colvars(colvars);
    std::string target_dist_file;
<<<<<<< HEAD
    get_keyval(conf, "targetdistfile", target_dist_file);
=======
    get_keyval(conf, "targetDistFile", target_dist_file);
>>>>>>> 5e3fe197
    std::ifstream targetdiststream(target_dist_file.c_str());
    target_dist->read_multicol(targetdiststream);
    cvm::real min_val = target_dist->minimum_value();
    cvm::real max_val = target_dist->maximum_value();
    if(min_val<0){
      cvm::error("Error: Target distribution of EBMetaD "
                 "has negative values!.\n", INPUT_ERROR);
    }
    cvm::real target_dist_min_val;
    get_keyval(conf, "targetDistMinVal", target_dist_min_val, 1/1000000.0);
    if(target_dist_min_val>0 && target_dist_min_val<1){
      target_dist_min_val=max_val*target_dist_min_val;
      target_dist->remove_small_values(target_dist_min_val);
    } else {
      if (target_dist_min_val==0) {
        cvm::log("NOTE: targetDistMinVal is set to zero, the minimum value of the target \n");
        cvm::log(" distribution will be set as the minimum positive value.\n");
        cvm::real min_pos_val = target_dist->minimum_pos_value();
        if(min_pos_val<=0){
          cvm::error("Error: Target distribution of EBMetaD has negative "
                     "or zero minimum positive value!.\n", INPUT_ERROR);
        }
        if(min_val==0){
          cvm::log("WARNING: Target distribution has zero values.\n");
          cvm::log("Zeros will be converted to the minimum positive value.\n");
          target_dist->remove_small_values(min_pos_val);
        }
      } else {
          cvm::error("Error: targetDistMinVal must be a value between 0 and 1!.\n", INPUT_ERROR);
      }
    }
    // normalize target distribution and multiply by effective volume = exp(differential entropy)
    target_dist->multiply_constant(1.0/target_dist->integral());
    cvm::real volume = cvm::exp(target_dist->entropy());
    target_dist->multiply_constant(volume);
    get_keyval(conf, "ebMetaEquilSteps", ebmeta_equil_steps, ebmeta_equil_steps);
  }

  return COLVARS_OK;
}


colvarbias_meta::~colvarbias_meta()
{
  colvarbias_meta::clear_state_data();
  colvarproxy *proxy = cvm::proxy;

  if (proxy->get_output_stream(replica_hills_file)) {
    proxy->close_output_stream(replica_hills_file);
  }

  if (hills_traj_os) {
    proxy->close_output_stream(hills_traj_file_name());
    hills_traj_os = NULL;
  }

  if (target_dist) {
    delete target_dist;
    target_dist = NULL;
  }
}


int colvarbias_meta::clear_state_data()
{
  if (hills_energy) {
    delete hills_energy;
    hills_energy = NULL;
  }

  if (hills_energy_gradients) {
    delete hills_energy_gradients;
    hills_energy_gradients = NULL;
  }

  hills.clear();
  hills_off_grid.clear();

  return COLVARS_OK;
}


// **********************************************************************
// Hill management member functions
// **********************************************************************

std::list<colvarbias_meta::hill>::const_iterator
colvarbias_meta::add_hill(colvarbias_meta::hill const &h)
{
  hill_iter const hills_end = hills.end();
  hills.push_back(h);
  if (new_hills_begin == hills_end) {
    // if new_hills_begin is unset, set it for the first time
    new_hills_begin = hills.end();
    new_hills_begin--;
  }

  if (use_grids) {

    // also add it to the list of hills that are off-grid, which may
    // need to be computed analytically when the colvar returns
    // off-grid
    cvm::real const min_dist = hills_energy->bin_distance_from_boundaries(h.centers, true);
    if (min_dist < (3.0 * cvm::floor(hill_width)) + 1.0) {
      hills_off_grid.push_back(h);
    }
  }

  // output to trajectory (if specified)
  if (hills_traj_os) {
    *hills_traj_os << (hills.back()).output_traj();
    cvm::proxy->flush_output_stream(hills_traj_os);
  }

  has_data = true;
  return hills.end();
}


std::list<colvarbias_meta::hill>::const_iterator
colvarbias_meta::delete_hill(hill_iter &h)
{
  if (cvm::debug()) {
    cvm::log("Deleting hill from the metadynamics bias \""+this->name+"\""+
             ((comm != single_replica) ? ", replica \""+replica_id+"\"" : "")+
             ", with step number "+
             cvm::to_str(h->it)+(h->replica.size() ?
                                 ", replica id \""+h->replica :
                                 "")+".\n");
  }

  if (use_grids && !hills_off_grid.empty()) {
    for (hill_iter hoff = hills_off_grid.begin();
         hoff != hills_off_grid.end(); hoff++) {
      if (*h == *hoff) {
        hills_off_grid.erase(hoff);
        break;
      }
    }
  }

  if (hills_traj_os) {
    // output to the trajectory
    *hills_traj_os << "# DELETED this hill: "
                   << (hills.back()).output_traj()
                   << "\n";
    cvm::proxy->flush_output_stream(hills_traj_os);
  }

  return hills.erase(h);
}


int colvarbias_meta::update()
{
  int error_code = COLVARS_OK;

  // update base class
  error_code |= colvarbias::update();

  // update the TI estimator (if defined)
  error_code |= colvarbias_ti::update();

  // update grid definition, if needed
  error_code |= update_grid_params();
  // add new biasing energy/forces
  error_code |= update_bias();
  // update grid content to reflect new bias
  error_code |= update_grid_data();

  if (comm != single_replica &&
      (cvm::step_absolute() % replica_update_freq) == 0) {
    // sync with the other replicas (if needed)
    error_code |= replica_share();
  }

  error_code |= calc_energy(NULL);
  error_code |= calc_forces(NULL);

  return error_code;
}


int colvarbias_meta::update_grid_params()
{
  if (use_grids) {

    std::vector<int> curr_bin = hills_energy->get_colvars_index();
    if (cvm::debug()) {
      cvm::log("Metadynamics bias \""+this->name+"\""+
               ((comm != single_replica) ? ", replica \""+replica_id+"\"" : "")+
               ": current coordinates on the grid: "+
               cvm::to_str(curr_bin)+".\n");
    }

    if (expand_grids) {
      // first of all, expand the grids, if specified
      bool changed_grids = false;
      int const min_buffer =
        (3 * (size_t) cvm::floor(hill_width)) + 1;

      std::vector<int>         new_sizes(hills_energy->sizes());
      std::vector<colvarvalue> new_lower_boundaries(hills_energy->lower_boundaries);
      std::vector<colvarvalue> new_upper_boundaries(hills_energy->upper_boundaries);

      for (size_t i = 0; i < num_variables(); i++) {

        if (! variables(i)->expand_boundaries)
          continue;

        cvm::real &new_lb   = new_lower_boundaries[i].real_value;
        cvm::real &new_ub   = new_upper_boundaries[i].real_value;
        int       &new_size = new_sizes[i];
        bool changed_lb = false, changed_ub = false;

        if (!variables(i)->is_enabled(f_cv_hard_lower_boundary))
          if (curr_bin[i] < min_buffer) {
            int const extra_points = (min_buffer - curr_bin[i]);
            new_lb -= extra_points * variables(i)->width;
            new_size += extra_points;
            // changed offset in this direction => the pointer needs to
            // be changed, too
            curr_bin[i] += extra_points;

            changed_lb = true;
            cvm::log("Metadynamics bias \""+this->name+"\""+
                     ((comm != single_replica) ? ", replica \""+replica_id+"\"" : "")+
                     ": new lower boundary for colvar \""+
                     variables(i)->name+"\", at "+
                     cvm::to_str(new_lower_boundaries[i])+".\n");
          }

        if (!variables(i)->is_enabled(f_cv_hard_upper_boundary))
          if (curr_bin[i] > new_size - min_buffer - 1) {
            int const extra_points = (curr_bin[i] - (new_size - 1) + min_buffer);
            new_ub += extra_points * variables(i)->width;
            new_size += extra_points;

            changed_ub = true;
            cvm::log("Metadynamics bias \""+this->name+"\""+
                     ((comm != single_replica) ? ", replica \""+replica_id+"\"" : "")+
                     ": new upper boundary for colvar \""+
                     variables(i)->name+"\", at "+
                     cvm::to_str(new_upper_boundaries[i])+".\n");
          }

        if (changed_lb || changed_ub)
          changed_grids = true;
      }

      if (changed_grids) {

        // map everything into new grids

        colvar_grid_scalar *new_hills_energy =
          new colvar_grid_scalar(*hills_energy);
        colvar_grid_gradient *new_hills_energy_gradients =
          new colvar_grid_gradient(*hills_energy_gradients);

        // supply new boundaries to the new grids

        new_hills_energy->lower_boundaries = new_lower_boundaries;
        new_hills_energy->upper_boundaries = new_upper_boundaries;
        new_hills_energy->setup(new_sizes, 0.0, 1);

        new_hills_energy_gradients->lower_boundaries = new_lower_boundaries;
        new_hills_energy_gradients->upper_boundaries = new_upper_boundaries;
        new_hills_energy_gradients->setup(new_sizes, 0.0, num_variables());

        new_hills_energy->map_grid(*hills_energy);
        new_hills_energy_gradients->map_grid(*hills_energy_gradients);

        delete hills_energy;
        delete hills_energy_gradients;
        hills_energy = new_hills_energy;
        hills_energy_gradients = new_hills_energy_gradients;

        curr_bin = hills_energy->get_colvars_index();
        if (cvm::debug())
          cvm::log("Coordinates on the new grid: "+
                   cvm::to_str(curr_bin)+".\n");
      }
    }
  }
  return COLVARS_OK;
}


int colvarbias_meta::update_bias()
{
  // add a new hill if the required time interval has passed
  if ((cvm::step_absolute() % new_hill_freq) == 0 &&
      is_enabled(f_cvb_history_dependent)) {

    if (cvm::debug()) {
      cvm::log("Metadynamics bias \""+this->name+"\""+
               ((comm != single_replica) ? ", replica \""+replica_id+"\"" : "")+
               ": adding a new hill at step "+cvm::to_str(cvm::step_absolute())+".\n");
    }

    cvm::real hills_scale=1.0;

    if (ebmeta) {
      hills_scale *= 1.0/target_dist->value(target_dist->get_colvars_index());
      if(cvm::step_absolute() <= ebmeta_equil_steps) {
        cvm::real const hills_lambda =
          (cvm::real(ebmeta_equil_steps - cvm::step_absolute())) /
          (cvm::real(ebmeta_equil_steps));
        hills_scale = hills_lambda + (1-hills_lambda)*hills_scale;
      }
    }

    if (well_tempered) {
      cvm::real hills_energy_sum_here = 0.0;
      if (use_grids) {
        std::vector<int> curr_bin = hills_energy->get_colvars_index();
        hills_energy_sum_here = hills_energy->value(curr_bin);
      } else {
        calc_hills(new_hills_begin, hills.end(), hills_energy_sum_here, NULL);
      }
      hills_scale *= cvm::exp(-1.0*hills_energy_sum_here/(bias_temperature*cvm::boltzmann()));
    }

    switch (comm) {

    case single_replica:

      add_hill(hill(cvm::step_absolute(), hill_weight*hills_scale,
                    colvar_values, colvar_sigmas));

      break;

    case multiple_replicas:
      add_hill(hill(cvm::step_absolute(), hill_weight*hills_scale,
                    colvar_values, colvar_sigmas, replica_id));
      std::ostream *replica_hills_os =
        cvm::proxy->get_output_stream(replica_hills_file);
      if (replica_hills_os) {
        *replica_hills_os << hills.back();
      } else {
        return cvm::error("Error: in metadynamics bias \""+this->name+"\""+
                          ((comm != single_replica) ? ", replica \""+replica_id+"\"" : "")+
                          " while writing hills for the other replicas.\n", FILE_ERROR);
      }
      break;
    }
  }

  return COLVARS_OK;
}


int colvarbias_meta::update_grid_data()
{
  if ((cvm::step_absolute() % grids_freq) == 0) {
    // map the most recent gaussians to the grids
    project_hills(new_hills_begin, hills.end(),
                  hills_energy,    hills_energy_gradients);
    new_hills_begin = hills.end();

    // TODO: we may want to condense all into one replicas array,
    // including "this" as the first element
    if (comm == multiple_replicas) {
      for (size_t ir = 0; ir < replicas.size(); ir++) {
        replicas[ir]->project_hills(replicas[ir]->new_hills_begin,
                                    replicas[ir]->hills.end(),
                                    replicas[ir]->hills_energy,
                                    replicas[ir]->hills_energy_gradients);
        replicas[ir]->new_hills_begin = replicas[ir]->hills.end();
      }
    }
  }

  return COLVARS_OK;
}


int colvarbias_meta::calc_energy(std::vector<colvarvalue> const *values)
{
  size_t ir = 0;

  for (ir = 0; ir < replicas.size(); ir++) {
    replicas[ir]->bias_energy = 0.0;
  }

  std::vector<int> const curr_bin = values ?
    hills_energy->get_colvars_index(*values) :
    hills_energy->get_colvars_index();

  if (hills_energy->index_ok(curr_bin)) {
    // index is within the grid: get the energy from there
    for (ir = 0; ir < replicas.size(); ir++) {

      bias_energy += replicas[ir]->hills_energy->value(curr_bin);
      if (cvm::debug()) {
        cvm::log("Metadynamics bias \""+this->name+"\""+
                 ((comm != single_replica) ? ", replica \""+replica_id+"\"" : "")+
                 ": current coordinates on the grid: "+
                 cvm::to_str(curr_bin)+".\n");
        cvm::log("Grid energy = "+cvm::to_str(bias_energy)+".\n");
      }
    }
  } else {
    // off the grid: compute analytically only the hills at the grid's edges
    for (ir = 0; ir < replicas.size(); ir++) {
      calc_hills(replicas[ir]->hills_off_grid.begin(),
                 replicas[ir]->hills_off_grid.end(),
                 bias_energy,
                 values);
    }
  }

  // now include the hills that have not been binned yet (starting
  // from new_hills_begin)

  for (ir = 0; ir < replicas.size(); ir++) {
    calc_hills(replicas[ir]->new_hills_begin,
               replicas[ir]->hills.end(),
               bias_energy,
               values);
    if (cvm::debug()) {
      cvm::log("Hills energy = "+cvm::to_str(bias_energy)+".\n");
    }
  }

  return COLVARS_OK;
}


int colvarbias_meta::calc_forces(std::vector<colvarvalue> const *values)
{
  size_t ir = 0, ic = 0;
  for (ir = 0; ir < replicas.size(); ir++) {
    for (ic = 0; ic < num_variables(); ic++) {
      replicas[ir]->colvar_forces[ic].reset();
    }
  }

  std::vector<int> const curr_bin = values ?
    hills_energy->get_colvars_index(*values) :
    hills_energy->get_colvars_index();

  if (hills_energy->index_ok(curr_bin)) {
    for (ir = 0; ir < replicas.size(); ir++) {
      cvm::real const *f = &(replicas[ir]->hills_energy_gradients->value(curr_bin));
      for (ic = 0; ic < num_variables(); ic++) {
        // the gradients are stored, not the forces
        colvar_forces[ic].real_value += -1.0 * f[ic];
      }
    }
  } else {
    // off the grid: compute analytically only the hills at the grid's edges
    for (ir = 0; ir < replicas.size(); ir++) {
      for (ic = 0; ic < num_variables(); ic++) {
        calc_hills_force(ic,
                         replicas[ir]->hills_off_grid.begin(),
                         replicas[ir]->hills_off_grid.end(),
                         colvar_forces,
                         values);
      }
    }
  }

  // now include the hills that have not been binned yet (starting
  // from new_hills_begin)

  if (cvm::debug()) {
    cvm::log("Metadynamics bias \""+this->name+"\""+
             ((comm != single_replica) ? ", replica \""+replica_id+"\"" : "")+
             ": adding the forces from the other replicas.\n");
  }

  for (ir = 0; ir < replicas.size(); ir++) {
    for (ic = 0; ic < num_variables(); ic++) {
      calc_hills_force(ic,
                       replicas[ir]->new_hills_begin,
                       replicas[ir]->hills.end(),
                       colvar_forces,
                       values);
      if (cvm::debug()) {
        cvm::log("Hills forces = "+cvm::to_str(colvar_forces)+".\n");
      }
    }
  }

  return COLVARS_OK;
}



void colvarbias_meta::calc_hills(colvarbias_meta::hill_iter      h_first,
                                 colvarbias_meta::hill_iter      h_last,
                                 cvm::real                      &energy,
                                 std::vector<colvarvalue> const *values)
{
  size_t i = 0;

  for (hill_iter h = h_first; h != h_last; h++) {

    // compute the gaussian exponent
    cvm::real cv_sqdev = 0.0;
    for (i = 0; i < num_variables(); i++) {
      colvarvalue const &x  = values ? (*values)[i] : colvar_values[i];
      colvarvalue const &center = h->centers[i];
      cvm::real const sigma = h->sigmas[i];
      cv_sqdev += (variables(i)->dist2(x, center)) / (sigma*sigma);
    }

    // compute the gaussian
    if (cv_sqdev > 23.0) {
      // set it to zero if the exponent is more negative than log(1.0E-06)
      h->value(0.0);
    } else {
      h->value(cvm::exp(-0.5*cv_sqdev));
    }
    energy += h->energy();
  }
}


void colvarbias_meta::calc_hills_force(size_t const &i,
                                       colvarbias_meta::hill_iter      h_first,
                                       colvarbias_meta::hill_iter      h_last,
                                       std::vector<colvarvalue>       &forces,
                                       std::vector<colvarvalue> const *values)
{
  // Retrieve the value of the colvar
  colvarvalue const x(values ? (*values)[i] : colvar_values[i]);

  // do the type check only once (all colvarvalues in the hills series
  // were already saved with their types matching those in the
  // colvars)

  hill_iter h;
  switch (x.type()) {

  case colvarvalue::type_scalar:
    for (h = h_first; h != h_last; h++) {
      if (h->value() == 0.0) continue;
      colvarvalue const &center = h->centers[i];
      cvm::real const sigma = h->sigmas[i];
      forces[i].real_value +=
        ( h->weight() * h->value() * (0.5 / (sigma*sigma)) *
          (variables(i)->dist2_lgrad(x, center)).real_value );
    }
    break;

  case colvarvalue::type_3vector:
  case colvarvalue::type_unit3vector:
  case colvarvalue::type_unit3vectorderiv:
    for (h = h_first; h != h_last; h++) {
      if (h->value() == 0.0) continue;
      colvarvalue const &center = h->centers[i];
      cvm::real const sigma = h->sigmas[i];
      forces[i].rvector_value +=
        ( h->weight() * h->value() * (0.5 / (sigma*sigma)) *
          (variables(i)->dist2_lgrad(x, center)).rvector_value );
    }
    break;

  case colvarvalue::type_quaternion:
  case colvarvalue::type_quaternionderiv:
    for (h = h_first; h != h_last; h++) {
      if (h->value() == 0.0) continue;
      colvarvalue const &center = h->centers[i];
      cvm::real const sigma = h->sigmas[i];
      forces[i].quaternion_value +=
        ( h->weight() * h->value() * (0.5 / (sigma*sigma)) *
          (variables(i)->dist2_lgrad(x, center)).quaternion_value );
    }
    break;

  case colvarvalue::type_vector:
    for (h = h_first; h != h_last; h++) {
      if (h->value() == 0.0) continue;
      colvarvalue const &center = h->centers[i];
      cvm::real const sigma = h->sigmas[i];
      forces[i].vector1d_value +=
        ( h->weight() * h->value() * (0.5 / (sigma*sigma)) *
          (variables(i)->dist2_lgrad(x, center)).vector1d_value );
    }
    break;

  case colvarvalue::type_notset:
  case colvarvalue::type_all:
  default:
    break;
  }
}


// **********************************************************************
// grid management functions
// **********************************************************************

void colvarbias_meta::project_hills(colvarbias_meta::hill_iter  h_first,
                                    colvarbias_meta::hill_iter  h_last,
                                    colvar_grid_scalar         *he,
                                    colvar_grid_gradient       *hg,
                                    bool print_progress)
{
  if (cvm::debug())
    cvm::log("Metadynamics bias \""+this->name+"\""+
             ((comm != single_replica) ? ", replica \""+replica_id+"\"" : "")+
             ": projecting hills.\n");

  // TODO: improve it by looping over a small subgrid instead of the whole grid

  std::vector<colvarvalue> colvar_values(num_variables());
  std::vector<cvm::real> colvar_forces_scalar(num_variables());

  std::vector<int> he_ix = he->new_index();
  std::vector<int> hg_ix = (hg != NULL) ? hg->new_index() : std::vector<int> (0);
  cvm::real hills_energy_here = 0.0;
  std::vector<colvarvalue> hills_forces_here(num_variables(), 0.0);

  size_t count = 0;
  size_t const print_frequency = ((hills.size() >= 1000000) ? 1 : (1000000/(hills.size()+1)));

  if (hg != NULL) {

    // loop over the points of the grid
    for ( ;
          (he->index_ok(he_ix)) && (hg->index_ok(hg_ix));
          count++) {
      size_t i;
      for (i = 0; i < num_variables(); i++) {
        colvar_values[i] = hills_energy->bin_to_value_scalar(he_ix[i], i);
      }

      // loop over the hills and increment the energy grid locally
      hills_energy_here = 0.0;
      calc_hills(h_first, h_last, hills_energy_here, &colvar_values);
      he->acc_value(he_ix, hills_energy_here);

      for (i = 0; i < num_variables(); i++) {
        hills_forces_here[i].reset();
        calc_hills_force(i, h_first, h_last, hills_forces_here, &colvar_values);
        colvar_forces_scalar[i] = hills_forces_here[i].real_value;
      }
      hg->acc_force(hg_ix, &(colvar_forces_scalar.front()));

      he->incr(he_ix);
      hg->incr(hg_ix);

      if ((count % print_frequency) == 0) {
        if (print_progress) {
          cvm::real const progress = cvm::real(count) / cvm::real(hg->number_of_points());
          std::ostringstream os;
          os.setf(std::ios::fixed, std::ios::floatfield);
          os << std::setw(6) << std::setprecision(2)
             << 100.0 * progress
             << "% done.";
          cvm::log(os.str());
        }
      }
    }

  } else {

    // simpler version, with just the energy

    for ( ; (he->index_ok(he_ix)); ) {

      for (size_t i = 0; i < num_variables(); i++) {
        colvar_values[i] = hills_energy->bin_to_value_scalar(he_ix[i], i);
      }

      hills_energy_here = 0.0;
      calc_hills(h_first, h_last, hills_energy_here, &colvar_values);
      he->acc_value(he_ix, hills_energy_here);

      he->incr(he_ix);

      count++;
      if ((count % print_frequency) == 0) {
        if (print_progress) {
          cvm::real const progress = cvm::real(count) / cvm::real(he->number_of_points());
          std::ostringstream os;
          os.setf(std::ios::fixed, std::ios::floatfield);
          os << std::setw(6) << std::setprecision(2)
             << 100.0 * progress
             << "% done.";
          cvm::log(os.str());
        }
      }
    }
  }

  if (print_progress) {
    cvm::log("100.00% done.");
  }

  if (! keep_hills) {
    hills.erase(hills.begin(), hills.end());
  }
}


void colvarbias_meta::recount_hills_off_grid(colvarbias_meta::hill_iter  h_first,
                                             colvarbias_meta::hill_iter  h_last,
                                             colvar_grid_scalar         * /* he */)
{
  hills_off_grid.clear();

  for (hill_iter h = h_first; h != h_last; h++) {
    cvm::real const min_dist = hills_energy->bin_distance_from_boundaries(h->centers, true);
    if (min_dist < (3.0 * cvm::floor(hill_width)) + 1.0) {
      hills_off_grid.push_back(*h);
    }
  }
}



// **********************************************************************
// multiple replicas functions
// **********************************************************************


int colvarbias_meta::replica_share()
{
  colvarproxy *proxy = cvm::proxy;
  // sync with the other replicas (if needed)
  if (comm == multiple_replicas) {
    // reread the replicas registry
    update_replicas_registry();
    // empty the output buffer
    std::ostream *replica_hills_os =
      proxy->get_output_stream(replica_hills_file);
    if (replica_hills_os) {
      proxy->flush_output_stream(replica_hills_os);
    }
    read_replica_files();
  }
  return COLVARS_OK;
}


void colvarbias_meta::update_replicas_registry()
{
  if (cvm::debug())
    cvm::log("Metadynamics bias \""+this->name+"\""+
             ": updating the list of replicas, currently containing "+
             cvm::to_str(replicas.size())+" elements.\n");

  {
    // copy the whole file into a string for convenience
    std::string line("");
    std::ifstream reg_file(replicas_registry_file.c_str());
    if (reg_file.is_open()) {
      replicas_registry.clear();
      while (colvarparse::getline_nocomments(reg_file, line))
        replicas_registry.append(line+"\n");
    } else {
      cvm::error("Error: failed to open file \""+replicas_registry_file+
                 "\" for reading.\n", FILE_ERROR);
    }
  }

  // now parse it
  std::istringstream reg_is(replicas_registry);
  if (reg_is.good()) {

    std::string new_replica("");
    std::string new_replica_file("");
    while ((reg_is >> new_replica) && new_replica.size() &&
           (reg_is >> new_replica_file) && new_replica_file.size()) {

      if (new_replica == this->replica_id) {
        // this is the record for this same replica, skip it
        new_replica_file.clear();
        new_replica.clear();
        continue;
      }

      bool already_loaded = false;
      for (size_t ir = 0; ir < replicas.size(); ir++) {
        if (new_replica == (replicas[ir])->replica_id) {
          // this replica was already added
          if (cvm::debug())
            cvm::log("Metadynamics bias \""+this->name+"\""+
                     ((comm != single_replica) ? ", replica \""+replica_id+"\"" : "")+
                     ": skipping a replica already loaded, \""+
                     (replicas[ir])->replica_id+"\".\n");
          already_loaded = true;
          break;
        }
      }

      if (!already_loaded) {
        // add this replica to the registry
        cvm::log("Metadynamics bias \""+this->name+"\""+
                 ": accessing replica \""+new_replica+"\".\n");
        replicas.push_back(new colvarbias_meta("metadynamics"));
        (replicas.back())->replica_id = new_replica;
        (replicas.back())->replica_list_file = new_replica_file;
        (replicas.back())->replica_state_file = "";
        (replicas.back())->replica_state_file_in_sync = false;

        // Note: the following could become a copy constructor?
        (replicas.back())->name = this->name;
        (replicas.back())->colvars = colvars;
        (replicas.back())->use_grids = use_grids;
        (replicas.back())->dump_fes = false;
        (replicas.back())->expand_grids = false;
        (replicas.back())->rebin_grids = false;
        (replicas.back())->keep_hills = false;
        (replicas.back())->colvar_forces = colvar_forces;

        (replicas.back())->comm = multiple_replicas;

        if (use_grids) {
          (replicas.back())->hills_energy           = new colvar_grid_scalar(colvars);
          (replicas.back())->hills_energy_gradients = new colvar_grid_gradient(colvars);
        }
        if (is_enabled(f_cvb_calc_ti_samples)) {
          (replicas.back())->enable(f_cvb_calc_ti_samples);
          (replicas.back())->colvarbias_ti::init_grids();
        }
        (replicas.back())->update_status = 1;
      }
    }
  } else {
    cvm::error("Error: cannot read the replicas registry file \""+
               replicas_registry+"\".\n", FILE_ERROR);
  }

  // now (re)read the list file of each replica
  for (size_t ir = 0; ir < replicas.size(); ir++) {
    if (cvm::debug())
      cvm::log("Metadynamics bias \""+this->name+"\""+
               ": reading the list file for replica \""+
               (replicas[ir])->replica_id+"\".\n");

    std::ifstream list_is((replicas[ir])->replica_list_file.c_str());
    std::string key;
    std::string new_state_file, new_hills_file;
    if (!(list_is >> key) ||
        !(key == std::string("stateFile")) ||
        !(list_is >> new_state_file) ||
        !(list_is >> key) ||
        !(key == std::string("hillsFile")) ||
        !(list_is >> new_hills_file)) {
      cvm::log("Metadynamics bias \""+this->name+"\""+
               ": failed to read the file \""+
               (replicas[ir])->replica_list_file+"\": will try again after "+
               cvm::to_str(replica_update_freq)+" steps.\n");
      (replicas[ir])->update_status++;
    } else {
      if (new_state_file != (replicas[ir])->replica_state_file) {
        cvm::log("Metadynamics bias \""+this->name+"\""+
                 ": replica \""+(replicas[ir])->replica_id+
                 "\" has supplied a new state file, \""+new_state_file+
                 "\".\n");
        (replicas[ir])->replica_state_file_in_sync = false;
        (replicas[ir])->replica_state_file = new_state_file;
        (replicas[ir])->replica_hills_file = new_hills_file;
      }
    }
  }

  if (cvm::debug())
    cvm::log("Metadynamics bias \""+this->name+"\": the list of replicas contains "+
             cvm::to_str(replicas.size())+" elements.\n");
}


void colvarbias_meta::read_replica_files()
{
  // Note: we start from the 2nd replica.
  for (size_t ir = 1; ir < replicas.size(); ir++) {

    // (re)read the state file if necessary
    if ( (! (replicas[ir])->has_data) ||
         (! (replicas[ir])->replica_state_file_in_sync) ) {
      if ((replicas[ir])->replica_state_file.size()) {
        cvm::log("Metadynamics bias \""+this->name+"\""+
                 ": reading the state of replica \""+
                 (replicas[ir])->replica_id+"\" from file \""+
                 (replicas[ir])->replica_state_file+"\".\n");
        std::ifstream is((replicas[ir])->replica_state_file.c_str());
        if ((replicas[ir])->read_state(is)) {
          // state file has been read successfully
          (replicas[ir])->replica_state_file_in_sync = true;
          (replicas[ir])->update_status = 0;
        } else {
          cvm::log("Failed to read the file \""+
                   (replicas[ir])->replica_state_file+
                   "\": will try again in "+
                   cvm::to_str(replica_update_freq)+" steps.\n");
          (replicas[ir])->replica_state_file_in_sync = false;
          (replicas[ir])->update_status++;
        }
        is.close();
      } else {
        cvm::log("Metadynamics bias \""+this->name+"\""+
                 ": the state file of replica \""+
                 (replicas[ir])->replica_id+"\" is currently undefined: "
                 "will try again after "+
                 cvm::to_str(replica_update_freq)+" steps.\n");
        (replicas[ir])->update_status++;
      }
    }

    if (! (replicas[ir])->replica_state_file_in_sync) {
      // if a new state file is being read, the hills file is also new
      (replicas[ir])->replica_hills_file_pos = 0;
    }

    // now read the hills added after writing the state file
    if ((replicas[ir])->replica_hills_file.size()) {

      if (cvm::debug())
        cvm::log("Metadynamics bias \""+this->name+"\""+
                 ": checking for new hills from replica \""+
                 (replicas[ir])->replica_id+"\" in the file \""+
                 (replicas[ir])->replica_hills_file+"\".\n");

      // read hills from the other replicas' files

      std::ifstream is((replicas[ir])->replica_hills_file.c_str());
      if (is.is_open()) {

        // try to resume the previous position (if not the beginning)
        if ((replicas[ir])->replica_hills_file_pos > 0) {
          is.seekg((replicas[ir])->replica_hills_file_pos, std::ios::beg);
        }

        if (!is.is_open()){
          // if fail (the file may have been overwritten), reset this
          // position
          is.clear();
          is.seekg(0, std::ios::beg);
          // reset the counter
          (replicas[ir])->replica_hills_file_pos = 0;
          // schedule to reread the state file
          (replicas[ir])->replica_state_file_in_sync = false;
          // and record the failure
          (replicas[ir])->update_status++;
          cvm::log("Failed to read the file \""+(replicas[ir])->replica_hills_file+
                   "\" at the previous position: will try again in "+
                   cvm::to_str(replica_update_freq)+" steps.\n");
        } else {

          while ((replicas[ir])->read_hill(is)) {
            cvm::log("Metadynamics bias \""+this->name+"\""+
                     ": received a hill from replica \""+
                     (replicas[ir])->replica_id+
                     "\" at step "+
                     cvm::to_str(((replicas[ir])->hills.back()).it)+".\n");
          }
          is.clear();
          // store the position for the next read
          (replicas[ir])->replica_hills_file_pos = is.tellg();
          if (cvm::debug()) {
            cvm::log("Metadynamics bias \""+this->name+"\""+
                     ": stopped reading file \""+
                     (replicas[ir])->replica_hills_file+
                     "\" at position "+
                     cvm::to_str((replicas[ir])->replica_hills_file_pos)+".\n");
          }

          // test whether this is the end of the file
          is.seekg(0, std::ios::end);
          if (is.tellg() > (replicas[ir])->replica_hills_file_pos+1) {
            (replicas[ir])->update_status++;
          } else {
            (replicas[ir])->update_status = 0;
          }
        }

      } else {
        cvm::log("Failed to read the file \""+
                 (replicas[ir])->replica_hills_file+
                 "\": will try again in "+
                 cvm::to_str(replica_update_freq)+" steps.\n");
        (replicas[ir])->update_status++;
      }
      is.close();
    }

    size_t const n_flush = (replica_update_freq/new_hill_freq + 1);
    if ((replicas[ir])->update_status > 3*n_flush) {
      // TODO: suspend the calculation?
      cvm::log("WARNING: metadynamics bias \""+this->name+"\""+
               " could not read information from replica \""+
               (replicas[ir])->replica_id+
               "\" after more than "+
               cvm::to_str((replicas[ir])->update_status * replica_update_freq)+
               " steps.  Ensure that it is still running.\n");
    }
  }
}


int colvarbias_meta::set_state_params(std::string const &state_conf)
{
  int error_code = colvarbias::set_state_params(state_conf);

  if (error_code != COLVARS_OK) {
    return error_code;
  }

  std::string check_replica = "";
  if (colvarparse::get_keyval(state_conf, "replicaID", check_replica,
                              std::string(""), colvarparse::parse_silent) &&
      (check_replica != this->replica_id)) {
    return cvm::error("Error: in the state file , the "
                      "\"metadynamics\" block has a different replicaID ("+
                      check_replica+" instead of "+replica_id+").\n",
                      INPUT_ERROR);
  }

  return COLVARS_OK;
}


std::istream & colvarbias_meta::read_state_data(std::istream& is)
{
  bool grids_from_restart_file = use_grids;

  if (use_grids) {

    if (expand_grids) {
      // the boundaries of the colvars may have been changed; TODO:
      // this reallocation is only for backward-compatibility, and may
      // be deleted when grid_parameters (i.e. colvargrid's own
      // internal reallocation) has kicked in
      delete hills_energy;
      delete hills_energy_gradients;
      hills_energy = new colvar_grid_scalar(colvars);
      hills_energy_gradients = new colvar_grid_gradient(colvars);
    }

    colvar_grid_scalar   *hills_energy_backup = NULL;
    colvar_grid_gradient *hills_energy_gradients_backup = NULL;

    if (has_data) {
      if (cvm::debug())
        cvm::log("Backupping grids for metadynamics bias \""+
                 this->name+"\""+
                 ((comm != single_replica) ? ", replica \""+replica_id+"\"" : "")+".\n");
      hills_energy_backup           = hills_energy;
      hills_energy_gradients_backup = hills_energy_gradients;
      hills_energy                  = new colvar_grid_scalar(colvars);
      hills_energy_gradients        = new colvar_grid_gradient(colvars);
    }

    size_t const hills_energy_pos = is.tellg();
    std::string key;
    if (!(is >> key)) {
      if (hills_energy_backup != NULL) {
        delete hills_energy;
        delete hills_energy_gradients;
        hills_energy           = hills_energy_backup;
        hills_energy_gradients = hills_energy_gradients_backup;
      }
      is.clear();
      is.seekg(hills_energy_pos, std::ios::beg);
      is.setstate(std::ios::failbit);
      return is;
    } else if (!(key == std::string("hills_energy")) ||
               !(hills_energy->read_restart(is))) {
      is.clear();
      is.seekg(hills_energy_pos, std::ios::beg);
      grids_from_restart_file = false;
      if (!rebin_grids) {
        if (hills_energy_backup == NULL)
          cvm::fatal_error("Error: couldn't read the free energy grid for metadynamics bias \""+
                           this->name+"\""+
                           ((comm != single_replica) ? ", replica \""+replica_id+"\"" : "")+
                           "; if useGrids was off when the state file was written, "
                           "enable rebinGrids now to regenerate the grids.\n");
        else {
          if (comm == single_replica)
            cvm::log("Error: couldn't read the free energy grid for metadynamics bias \""+
                     this->name+"\".\n");
          delete hills_energy;
          delete hills_energy_gradients;
          hills_energy           = hills_energy_backup;
          hills_energy_gradients = hills_energy_gradients_backup;
          is.setstate(std::ios::failbit);
          return is;
        }
      }
    }

    size_t const hills_energy_gradients_pos = is.tellg();
    if (!(is >> key)) {
      if (hills_energy_backup != NULL)  {
        delete hills_energy;
        delete hills_energy_gradients;
        hills_energy           = hills_energy_backup;
        hills_energy_gradients = hills_energy_gradients_backup;
      }
      is.clear();
      is.seekg(hills_energy_gradients_pos, std::ios::beg);
      is.setstate(std::ios::failbit);
      return is;
    } else if (!(key == std::string("hills_energy_gradients")) ||
               !(hills_energy_gradients->read_restart(is))) {
      is.clear();
      is.seekg(hills_energy_gradients_pos, std::ios::beg);
      grids_from_restart_file = false;
      if (!rebin_grids) {
        if (hills_energy_backup == NULL)
          cvm::fatal_error("Error: couldn't read the free energy gradients grid for metadynamics bias \""+
                           this->name+"\""+
                           ((comm != single_replica) ? ", replica \""+replica_id+"\"" : "")+
                           "; if useGrids was off when the state file was written, "
                           "enable rebinGrids now to regenerate the grids.\n");
        else {
          if (comm == single_replica)
            cvm::log("Error: couldn't read the free energy gradients grid for metadynamics bias \""+
                     this->name+"\".\n");
          delete hills_energy;
          delete hills_energy_gradients;
          hills_energy           = hills_energy_backup;
          hills_energy_gradients = hills_energy_gradients_backup;
          is.setstate(std::ios::failbit);
          return is;
        }
      }
    }

    if (cvm::debug())
      cvm::log("Successfully read new grids for bias \""+
               this->name+"\""+
               ((comm != single_replica) ? ", replica \""+replica_id+"\"" : "")+"\n");

    if (hills_energy_backup != NULL) {
      // now that we have successfully updated the grids, delete the
      // backup copies
      if (cvm::debug())
        cvm::log("Deallocating the older grids.\n");

      delete hills_energy_backup;
      delete hills_energy_gradients_backup;
    }
  }

  bool const existing_hills = !hills.empty();
  size_t const old_hills_size = hills.size();
  hill_iter old_hills_end = hills.end();
  hill_iter old_hills_off_grid_end = hills_off_grid.end();

  // read the hills explicitly written (if there are any)
  while (read_hill(is)) {
    if (cvm::debug())
      cvm::log("Read a previously saved hill under the "
               "metadynamics bias \""+
               this->name+"\", created at step "+
               cvm::to_str((hills.back()).it)+".\n");
  }
  is.clear();
  new_hills_begin = hills.end();
  if (grids_from_restart_file) {
    if (hills.size() > old_hills_size)
      cvm::log("Read "+cvm::to_str(hills.size())+
               " hills in addition to the grids.\n");
  } else {
    if (!hills.empty())
      cvm::log("Read "+cvm::to_str(hills.size())+" hills.\n");
  }

  if (rebin_grids) {

    // allocate new grids (based on the new boundaries and widths just
    // read from the configuration file), and project onto them the
    // grids just read from the restart file

    colvar_grid_scalar   *new_hills_energy =
      new colvar_grid_scalar(colvars);
    colvar_grid_gradient *new_hills_energy_gradients =
      new colvar_grid_gradient(colvars);

    if (!grids_from_restart_file || (keep_hills && !hills.empty())) {
      // if there are hills, recompute the new grids from them
      cvm::log("Rebinning the energy and forces grids from "+
               cvm::to_str(hills.size())+" hills (this may take a while)...\n");
      project_hills(hills.begin(), hills.end(),
                    new_hills_energy, new_hills_energy_gradients, true);
      cvm::log("rebinning done.\n");

    } else {
      // otherwise, use the grids in the restart file
      cvm::log("Rebinning the energy and forces grids "
               "from the grids in the restart file.\n");
      new_hills_energy->map_grid(*hills_energy);
      new_hills_energy_gradients->map_grid(*hills_energy_gradients);
    }

    delete hills_energy;
    delete hills_energy_gradients;
    hills_energy = new_hills_energy;
    hills_energy_gradients = new_hills_energy_gradients;

    // assuming that some boundaries have expanded, eliminate those
    // off-grid hills that aren't necessary any more
    if (!hills.empty())
      recount_hills_off_grid(hills.begin(), hills.end(), hills_energy);
  }

  if (use_grids) {
    if (!hills_off_grid.empty()) {
      cvm::log(cvm::to_str(hills_off_grid.size())+" hills are near the "
               "grid boundaries: they will be computed analytically "
               "and saved to the state files.\n");
    }
  }

  colvarbias_ti::read_state_data(is);

  if (cvm::debug())
    cvm::log("colvarbias_meta::read_restart() done\n");

  if (existing_hills) {
    hills.erase(hills.begin(), old_hills_end);
    hills_off_grid.erase(hills_off_grid.begin(), old_hills_off_grid_end);
  }

  has_data = true;

  if (comm != single_replica) {
    read_replica_files();
  }

  return is;
}


std::istream & colvarbias_meta::read_hill(std::istream &is)
{
  if (!is) return is; // do nothing if failbit is set

  size_t const start_pos = is.tellg();
  size_t i = 0;

  std::string data;
  if ( !(is >> read_block("hill", &data)) ) {
    is.clear();
    is.seekg(start_pos, std::ios::beg);
    is.setstate(std::ios::failbit);
    return is;
  }

<<<<<<< HEAD
  cvm::step_number h_it;
  get_keyval(data, "step", h_it, 0L, parse_silent);
=======
  cvm::step_number h_it = 0L;
  get_keyval(data, "step", h_it, h_it, parse_restart);
>>>>>>> 5e3fe197
  if (h_it <= state_file_step) {
    if (cvm::debug())
      cvm::log("Skipping a hill older than the state file for metadynamics bias \""+
               this->name+"\""+
               ((comm != single_replica) ? ", replica \""+replica_id+"\"" : "")+"\n");
    return is;
  }

  cvm::real h_weight;
  get_keyval(data, "weight", h_weight, hill_weight, parse_restart);

  std::vector<colvarvalue> h_centers(num_variables());
  for (i = 0; i < num_variables(); i++) {
    h_centers[i].type(variables(i)->value());
  }
  get_keyval(data, "centers", h_centers, h_centers, parse_restart);

<<<<<<< HEAD
  std::vector<cvm::real> h_widths(num_variables());
  get_keyval(data, "widths", h_widths,
             std::vector<cvm::real>(num_variables(), (cvm::sqrt(2.0 * PI) / 2.0)),
             parse_silent);
=======
  std::vector<cvm::real> h_sigmas(num_variables());
  get_keyval(data, "widths", h_sigmas, h_sigmas, parse_restart);
  for (i = 0; i < num_variables(); i++) {
    // For backward compatibility, read the widths instead of the sigmas
    h_sigmas[i] /= 2.0;
  }
>>>>>>> 5e3fe197

  std::string h_replica = "";
  if (comm != single_replica) {
    get_keyval(data, "replicaID", h_replica, replica_id, parse_restart);
    if (h_replica != replica_id)
      cvm::fatal_error("Error: trying to read a hill created by replica \""+h_replica+
                       "\" for replica \""+replica_id+
                       "\"; did you swap output files?\n");
  }

  hill_iter const hills_end = hills.end();
  hills.push_back(hill(h_it, h_weight, h_centers, h_sigmas, h_replica));
  if (new_hills_begin == hills_end) {
    // if new_hills_begin is unset, set it for the first time
    new_hills_begin = hills.end();
    new_hills_begin--;
  }

  if (use_grids) {
    // add this also to the list of hills that are off-grid, which will
    // be computed analytically
    cvm::real const min_dist =
      hills_energy->bin_distance_from_boundaries((hills.back()).centers, true);
    if (min_dist < (3.0 * cvm::floor(hill_width)) + 1.0) {
      hills_off_grid.push_back(hills.back());
    }
  }

  has_data = true;
  return is;
}


int colvarbias_meta::setup_output()
{
  output_prefix = cvm::output_prefix();
  if (cvm::main()->num_biases_feature(colvardeps::f_cvb_calc_pmf) > 1) {
    // if this is not the only free energy integrator, append
    // this bias's name, to distinguish it from the output of the other
    // biases producing a .pmf file
    output_prefix += ("."+this->name);
  }

  if (comm == multiple_replicas) {

    // TODO: one may want to specify the path manually for intricated filesystems?
    char *pwd = new char[3001];
    if (GETCWD(pwd, 3000) == NULL)
      cvm::fatal_error("Error: cannot get the path of the current working directory.\n");
    replica_list_file =
      (std::string(pwd)+std::string(PATHSEP)+
       this->name+"."+replica_id+".files.txt");
    // replica_hills_file and replica_state_file are those written
    // by the current replica; within the mirror biases, they are
    // those by another replica
    replica_hills_file =
      (std::string(pwd)+std::string(PATHSEP)+
       cvm::output_prefix()+".colvars."+this->name+"."+replica_id+".hills");
    replica_state_file =
      (std::string(pwd)+std::string(PATHSEP)+
       cvm::output_prefix()+".colvars."+this->name+"."+replica_id+".state");
    delete[] pwd;

    // now register this replica

    // first check that it isn't already there
    bool registered_replica = false;
    std::ifstream reg_is(replicas_registry_file.c_str());
    if (reg_is.is_open()) {  // the file may not be there yet
      std::string existing_replica("");
      std::string existing_replica_file("");
      while ((reg_is >> existing_replica) && existing_replica.size() &&
             (reg_is >> existing_replica_file) && existing_replica_file.size()) {
        if (existing_replica == replica_id) {
          // this replica was already registered
          replica_list_file = existing_replica_file;
          reg_is.close();
          registered_replica = true;
          break;
        }
      }
      reg_is.close();
    }

    // if this replica was not included yet, we should generate a
    // new record for it: but first, we write this replica's files,
    // for the others to read

    // open the "hills" buffer file
    reopen_replica_buffer_file();

    // write the state file (so that there is always one available)
    write_replica_state_file();

    // schedule to read the state files of the other replicas
    for (size_t ir = 0; ir < replicas.size(); ir++) {
      (replicas[ir])->replica_state_file_in_sync = false;
    }

    // if we're running without grids, use a growing list of "hills" files
    // otherwise, just one state file and one "hills" file as buffer
    std::ostream *list_os =
      cvm::proxy->output_stream(replica_list_file,
                                (use_grids ? std::ios_base::trunc :
                                 std::ios_base::app));
    if (!list_os) {
      return cvm::get_error();
    }
    *list_os << "stateFile " << replica_state_file << "\n";
    *list_os << "hillsFile " << replica_hills_file << "\n";
    cvm::proxy->close_output_stream(replica_list_file);

    // finally, add a new record for this replica to the registry
    if (! registered_replica) {
      std::ostream *reg_os =
        cvm::proxy->output_stream(replicas_registry_file,
                                  std::ios::app);
      if (!reg_os) {
        return cvm::get_error();
      }
      *reg_os << replica_id << " " << replica_list_file << "\n";
      cvm::proxy->close_output_stream(replicas_registry_file);
    }
  }

  if (b_hills_traj) {
    if (!hills_traj_os) {
      hills_traj_os = cvm::proxy->output_stream(hills_traj_file_name());
      if (!hills_traj_os) return cvm::get_error();
    }
  }

  return (cvm::get_error() ? COLVARS_ERROR : COLVARS_OK);
}


std::string const colvarbias_meta::hills_traj_file_name() const
{
  return std::string(cvm::output_prefix()+
                     ".colvars."+this->name+
                     ( (comm != single_replica) ?
                       ("."+replica_id) :
                       ("") )+
                     ".hills.traj");
}


std::string const colvarbias_meta::get_state_params() const
{
  std::ostringstream os;
  if (this->comm != single_replica)
    os << "replicaID " << this->replica_id << "\n";
  return (colvarbias::get_state_params() + os.str());
}


std::ostream & colvarbias_meta::write_state_data(std::ostream& os)
{
  if (use_grids) {

    // this is a very good time to project hills, if you haven't done
    // it already!
    project_hills(new_hills_begin, hills.end(),
                  hills_energy,    hills_energy_gradients);
    new_hills_begin = hills.end();

    // write down the grids to the restart file
    os << "  hills_energy\n";
    hills_energy->write_restart(os);
    os << "  hills_energy_gradients\n";
    hills_energy_gradients->write_restart(os);
  }

  if ( (!use_grids) || keep_hills ) {
    // write all hills currently in memory
    for (std::list<hill>::const_iterator h = this->hills.begin();
         h != this->hills.end();
         h++) {
      os << *h;
    }
  } else {
    // write just those that are near the grid boundaries
    for (std::list<hill>::const_iterator h = this->hills_off_grid.begin();
         h != this->hills_off_grid.end();
         h++) {
      os << *h;
    }
  }

  colvarbias_ti::write_state_data(os);
  return os;
}


int colvarbias_meta::write_state_to_replicas()
{
  int error_code = COLVARS_OK;
  if (comm != single_replica) {
    error_code |= write_replica_state_file();
    error_code |= reopen_replica_buffer_file();
    // schedule to reread the state files of the other replicas
    for (size_t ir = 0; ir < replicas.size(); ir++) {
      (replicas[ir])->replica_state_file_in_sync = false;
    }
  }
  return error_code;
}


int colvarbias_meta::write_output_files()
{
  colvarbias_ti::write_output_files();
  if (dump_fes) {
    write_pmf();
  }
  return COLVARS_OK;
}


void colvarbias_meta::write_pmf()
{
  // allocate a new grid to store the pmf
  colvar_grid_scalar *pmf = new colvar_grid_scalar(*hills_energy);
  pmf->setup();

  if ((comm == single_replica) || (dump_replica_fes)) {
    // output the PMF from this instance or replica
    pmf->reset();
    pmf->add_grid(*hills_energy);

    if (ebmeta) {
      int nt_points=pmf->number_of_points();
      for (int i = 0; i < nt_points; i++) {
         cvm::real pmf_val=0.0;
         cvm::real target_val=target_dist->value(i);
         if (target_val>0) {
           pmf_val=pmf->value(i);
           pmf_val=pmf_val+cvm::temperature() * cvm::boltzmann() * cvm::logn(target_val);
         }
         pmf->set_value(i,pmf_val);
      }
    }

    cvm::real const max = pmf->maximum_value();
    pmf->add_constant(-1.0 * max);
    pmf->multiply_constant(-1.0);
    if (well_tempered) {
      cvm::real const well_temper_scale = (bias_temperature + cvm::temperature()) / bias_temperature;
      pmf->multiply_constant(well_temper_scale);
    }
    {
      std::string const fes_file_name(this->output_prefix +
                                      ((comm != single_replica) ? ".partial" : "") +
                                      (dump_fes_save ?
                                       "."+cvm::to_str(cvm::step_absolute()) : "") +
                                      ".pmf");
      cvm::proxy->backup_file(fes_file_name);
      std::ostream *fes_os = cvm::proxy->output_stream(fes_file_name);
      pmf->write_multicol(*fes_os);
      cvm::proxy->close_output_stream(fes_file_name);
    }
  }

  if (comm != single_replica) {
    // output the combined PMF from all replicas
    pmf->reset();
    // current replica already included in the pools of replicas
    for (size_t ir = 0; ir < replicas.size(); ir++) {
      pmf->add_grid(*(replicas[ir]->hills_energy));
    }

    if (ebmeta) {
      int nt_points=pmf->number_of_points();
      for (int i = 0; i < nt_points; i++) {
         cvm::real pmf_val=0.0;
         cvm::real target_val=target_dist->value(i);
         if (target_val>0) {
           pmf_val=pmf->value(i);
           pmf_val=pmf_val+cvm::temperature() * cvm::boltzmann() * cvm::logn(target_val);
         }
         pmf->set_value(i,pmf_val);
      }
    }

    cvm::real const max = pmf->maximum_value();
    pmf->add_constant(-1.0 * max);
    pmf->multiply_constant(-1.0);
    if (well_tempered) {
      cvm::real const well_temper_scale = (bias_temperature + cvm::temperature()) / bias_temperature;
      pmf->multiply_constant(well_temper_scale);
    }
    std::string const fes_file_name(this->output_prefix +
                                    (dump_fes_save ?
                                     "."+cvm::to_str(cvm::step_absolute()) : "") +
                                    ".pmf");
    cvm::proxy->backup_file(fes_file_name);
    std::ostream *fes_os = cvm::proxy->output_stream(fes_file_name);
    pmf->write_multicol(*fes_os);
    cvm::proxy->close_output_stream(fes_file_name);
  }

  delete pmf;
}



int colvarbias_meta::write_replica_state_file()
{
  colvarproxy *proxy = cvm::proxy;

  if (cvm::debug()) {
    cvm::log("Writing replica state file for bias \""+name+"\"\n");
  }

  int error_code = COLVARS_OK;

  // Write to temporary state file
  std::string const tmp_state_file(replica_state_file+".tmp");
  error_code |= proxy->remove_file(tmp_state_file);
  std::ostream *rep_state_os = cvm::proxy->output_stream(tmp_state_file);
  if (rep_state_os) {
    if (!write_state(*rep_state_os)) {
      error_code |= cvm::error("Error: in writing to temporary file \""+
                               tmp_state_file+"\".\n", FILE_ERROR);
    }
  }
  error_code |= proxy->close_output_stream(tmp_state_file);

  error_code |= proxy->rename_file(tmp_state_file, replica_state_file);

  return error_code;
}


int colvarbias_meta::reopen_replica_buffer_file()
{
  int error_code = COLVARS_OK;
  colvarproxy *proxy = cvm::proxy;
  if (proxy->get_output_stream(replica_hills_file) != NULL) {
    error_code |= proxy->close_output_stream(replica_hills_file);
  }
  error_code |= proxy->remove_file(replica_hills_file);
  std::ostream *replica_hills_os = proxy->output_stream(replica_hills_file);
  if (replica_hills_os) {
    replica_hills_os->setf(std::ios::scientific, std::ios::floatfield);
  } else {
    error_code |= FILE_ERROR;
  }
  return error_code;
}


std::string colvarbias_meta::hill::output_traj()
{
  std::ostringstream os;
  os.setf(std::ios::fixed, std::ios::floatfield);
  os << std::setw(cvm::it_width) << it << " ";

  os.setf(std::ios::scientific, std::ios::floatfield);

  size_t i;
  os << "  ";
  for (i = 0; i < centers.size(); i++) {
    os << " ";
    os << std::setprecision(cvm::cv_prec)
       << std::setw(cvm::cv_width)  << centers[i];
  }

  os << "  ";
  for (i = 0; i < sigmas.size(); i++) {
    os << " ";
    os << std::setprecision(cvm::cv_prec)
       << std::setw(cvm::cv_width) << sigmas[i];
  }

  os << "  ";
  os << std::setprecision(cvm::en_prec)
     << std::setw(cvm::en_width) << W << "\n";

  return os.str();
}


colvarbias_meta::hill::hill(cvm::step_number it_in,
                            cvm::real W_in,
                            std::vector<colvarvalue> const &cv_values,
                            std::vector<cvm::real> const &cv_sigmas,
                            std::string const &replica_in)
  : it(it_in),
    sW(1.0),
    W(W_in),
    centers(cv_values.size()),
    sigmas(cv_values.size()),
    replica(replica_in)
{
  for (size_t i = 0; i < cv_values.size(); i++) {
    centers[i].type(cv_values[i]);
    centers[i] = cv_values[i];
    sigmas[i] = cv_sigmas[i];
  }
  if (cvm::debug()) {
    cvm::log("New hill, applied to "+cvm::to_str(cv_values.size())+
             " collective variables, with centers "+
             cvm::to_str(centers)+", sigmas "+
             cvm::to_str(sigmas)+" and weight "+
             cvm::to_str(W)+".\n");
  }
}


colvarbias_meta::hill::hill(colvarbias_meta::hill const &h)
  : sW(1.0),
    W(h.W),
    centers(h.centers),
    sigmas(h.sigmas),
    it(h.it),
    replica(h.replica)
{}


colvarbias_meta::hill::~hill()
{}


std::ostream & operator << (std::ostream &os, colvarbias_meta::hill const &h)
{
  os.setf(std::ios::scientific, std::ios::floatfield);

  os << "hill {\n";
  os << "  step " << std::setw(cvm::it_width) << h.it << "\n";
  os << "  weight   "
     << std::setprecision(cvm::en_prec)
     << std::setw(cvm::en_width)
     << h.W << "\n";

  if (h.replica.size())
    os << "  replicaID  " << h.replica << "\n";

  size_t i;
  os << "  centers ";
  for (i = 0; i < (h.centers).size(); i++) {
    os << " "
       << std::setprecision(cvm::cv_prec)
       << std::setw(cvm::cv_width)
       << h.centers[i];
  }
  os << "\n";

  // For backward compatibility, write the widths instead of the sigmas
  os << "  widths  ";
  for (i = 0; i < (h.sigmas).size(); i++) {
    os << " "
       << std::setprecision(cvm::cv_prec)
       << std::setw(cvm::cv_width)
       << 2.0 * h.sigmas[i];
  }
  os << "\n";

  os << "}\n";

  return os;
}<|MERGE_RESOLUTION|>--- conflicted
+++ resolved
@@ -37,11 +37,6 @@
 {
   new_hills_begin = hills.end();
   hills_traj_os = NULL;
-<<<<<<< HEAD
-  replica_hills_os = NULL;
-
-  ebmeta_equil_steps = 0L;
-=======
 
   hill_width = 0.0;
 
@@ -64,7 +59,6 @@
 
   replica_update_freq = 0;
   replica_id.clear();
->>>>>>> 5e3fe197
 }
 
 
@@ -93,13 +87,6 @@
     }
   }
 
-<<<<<<< HEAD
-  get_keyval(conf, "hillWidth", hill_width, cvm::sqrt(2.0 * PI) / 2.0);
-  cvm::log("Half-widths of the Gaussian hills (sigma's):\n");
-  for (size_t i = 0; i < num_variables(); i++) {
-    cvm::log(variables(i)->name+std::string(": ")+
-             cvm::to_str(0.5 * variables(i)->width * hill_width));
-=======
   get_keyval(conf, "gaussianSigmas", colvar_sigmas, colvar_sigmas);
 
   get_keyval(conf, "hillWidth", hill_width, hill_width);
@@ -124,7 +111,6 @@
     error_code |= cvm::error("Error: positive values are required for "
                              "either hillWidth or gaussianSigmas.",
                              INPUT_ERROR);
->>>>>>> 5e3fe197
   }
 
   {
@@ -288,11 +274,7 @@
     target_dist = new colvar_grid_scalar();
     target_dist->init_from_colvars(colvars);
     std::string target_dist_file;
-<<<<<<< HEAD
-    get_keyval(conf, "targetdistfile", target_dist_file);
-=======
     get_keyval(conf, "targetDistFile", target_dist_file);
->>>>>>> 5e3fe197
     std::ifstream targetdiststream(target_dist_file.c_str());
     target_dist->read_multicol(targetdiststream);
     cvm::real min_val = target_dist->minimum_value();
@@ -1540,13 +1522,8 @@
     return is;
   }
 
-<<<<<<< HEAD
-  cvm::step_number h_it;
-  get_keyval(data, "step", h_it, 0L, parse_silent);
-=======
   cvm::step_number h_it = 0L;
   get_keyval(data, "step", h_it, h_it, parse_restart);
->>>>>>> 5e3fe197
   if (h_it <= state_file_step) {
     if (cvm::debug())
       cvm::log("Skipping a hill older than the state file for metadynamics bias \""+
@@ -1564,19 +1541,12 @@
   }
   get_keyval(data, "centers", h_centers, h_centers, parse_restart);
 
-<<<<<<< HEAD
-  std::vector<cvm::real> h_widths(num_variables());
-  get_keyval(data, "widths", h_widths,
-             std::vector<cvm::real>(num_variables(), (cvm::sqrt(2.0 * PI) / 2.0)),
-             parse_silent);
-=======
   std::vector<cvm::real> h_sigmas(num_variables());
   get_keyval(data, "widths", h_sigmas, h_sigmas, parse_restart);
   for (i = 0; i < num_variables(); i++) {
     // For backward compatibility, read the widths instead of the sigmas
     h_sigmas[i] /= 2.0;
   }
->>>>>>> 5e3fe197
 
   std::string h_replica = "";
   if (comm != single_replica) {
