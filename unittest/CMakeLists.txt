--- conflicted
+++ resolved
@@ -54,11 +54,7 @@
          COMMAND $<TARGET_FILE:lmp> -log none -echo none -in in.empty)
 set_tests_properties(RunLammps PROPERTIES
         ENVIRONMENT "TSAN_OPTIONS=ignore_noninstrumented_modules=1;HWLOC_HIDE_ERRORS=2"
-<<<<<<< HEAD
-        PASS_REGULAR_EXPRESSION "LAMMPS \\([0-9]+ [A-Za-z]+ 2[0-9][0-9][0-9]( - Update [0-9]+)?( - Development)?( - Maintenance)?\\)")
-=======
         PASS_REGULAR_EXPRESSION "LAMMPS \\([0-9]+ [A-Za-z]+ 2[0-9][0-9][0-9]( - Update [0-9]+)?( - Development.*)?( - Maintenance.*)?\\)")
->>>>>>> 554db7da
 
 # check if the compiled executable will print the help message
 add_test(NAME HelpMessage
